--- conflicted
+++ resolved
@@ -57,12 +57,7 @@
   bool isConditionalProdPdf(RooAbsReal *pdf) const;
   RooAbsReal* makeConditionalProdPdfIntegral(RooAbsPdf* pdf, RooArgSet const& analVars) const;
 
-<<<<<<< HEAD
-private:
-  ClassDef(VerticalInterpPdf,2) // PDF constructed from a sum of (non-pdf) functions
-=======
   ClassDef(VerticalInterpPdf,3) // PDF constructed from a sum of (non-pdf) functions
->>>>>>> 05652edd
 };
 
 #endif