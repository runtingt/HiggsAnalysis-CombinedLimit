--- conflicted
+++ resolved
@@ -217,13 +217,10 @@
     fout.WriteTObject(canvas)
 
     canvas_nuis = ROOT.TCanvas("nuisancs", "nuisances", 900, 600)
-<<<<<<< HEAD
-=======
     hist_fit_e_s = hist_fit_s.Clone()
     hist_fit_e_b = hist_fit_b.Clone()
     hist_fit_s = getGraph(hist_fit_s,-0.1)
     hist_fit_b = getGraph(hist_fit_b, 0.1)
->>>>>>> cbcd15be
     hist_fit_s.SetLineColor(ROOT.kRed)
     hist_fit_s.SetMarkerColor(ROOT.kRed)
     hist_fit_b.SetLineColor(ROOT.kBlue)
@@ -238,13 +235,6 @@
     hist_prefit.SetTitle("Nuisance Paramaeters")
     hist_prefit.SetLineColor(ROOT.kBlack)
     hist_prefit.SetFillColor(ROOT.kGray)
-<<<<<<< HEAD
-    hist_prefit.Draw("E2")
-    hist_prefit.Draw("histsame")
-    hist_fit_b.Draw("E1Psame")
-    hist_fit_s.Draw("E1Psame")
-    canvas_nuis.RedrawAxis()
-=======
     hist_prefit.SetMaximum(3)
     hist_prefit.SetMinimum(-3)
     hist_prefit.Draw("E2")
@@ -254,7 +244,6 @@
     canvas_nuis.SetGridx()
     canvas_nuis.RedrawAxis()
     canvas_nuis.RedrawAxis('g')
->>>>>>> cbcd15be
     leg=ROOT.TLegend(0.6,0.7,0.89,0.89)
     leg.SetFillColor(0)
     leg.SetTextFont(42)
@@ -263,20 +252,12 @@
     leg.AddEntry(hist_fit_s,"S+B fit"   ,"EPL")
     leg.Draw()
     fout.WriteTObject(canvas_nuis)
-<<<<<<< HEAD
     canvas_pferrs = ROOT.TCanvas("post_fit_errs", "post_fit_errs", 900, 600)
     hist_fit_e_s = hist_fit_s.Clone()
     hist_fit_e_b = hist_fit_b.Clone()
     for b in range(1,hist_fit_e_s.GetNbinsX()+1): 
       hist_fit_e_s.SetBinContent(b,hist_fit_s.GetBinError(b)/hist_prefit.GetBinError(b))
       hist_fit_e_b.SetBinContent(b,hist_fit_b.GetBinError(b)/hist_prefit.GetBinError(b))
-=======
-
-    canvas_pferrs = ROOT.TCanvas("post_fit_errs", "post_fit_errs", 900, 600)
-    for b in range(1,hist_fit_e_s.GetNbinsX()+1): 
-      hist_fit_e_s.SetBinContent(b,hist_fit_e_s.GetBinError(b)/hist_prefit.GetBinError(b))
-      hist_fit_e_b.SetBinContent(b,hist_fit_e_b.GetBinError(b)/hist_prefit.GetBinError(b))
->>>>>>> cbcd15be
       hist_fit_e_s.SetBinError(b,0)
       hist_fit_e_b.SetBinError(b,0)
     hist_fit_e_s.SetFillColor(ROOT.kRed)
