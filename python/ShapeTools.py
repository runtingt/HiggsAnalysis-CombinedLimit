--- conflicted
+++ resolved
@@ -99,12 +99,8 @@
                     sigcoeffs.append(coeff)
             if self.options.verbose > 1: print "Creating RooAddPdf %s with %s elements" % ("pdf_bin"+b, coeffs.getSize())
             if channelBinParFlag: 
-<<<<<<< HEAD
                 prop = self.addObj(ROOT.CMSHistErrorPropagator, "prop_bin%s" % b, "", pdfs.at(0).getXVar(), pdfs, coeffs)
-=======
-                prop = ROOT.CMSHistErrorPropagator("prop_bin%s" % b, "", pdfs.at(0).getXVar(), pdfs, coeffs)
                 prop.setAttribute('CachingPdf_Direct', True)
->>>>>>> 0dcc287e
                 if self.DC.binParFlags[b][0] >= 0.:
                     bbb_args = prop.setupBinPars(self.DC.binParFlags[b][0])
                     for bidx in range(bbb_args.getSize()):
@@ -168,17 +164,12 @@
                 	self.renameObj("pdf_bin%s_bonly" % b, "pdf_bin%s_bonly_nuis" % b)
                 # now we multiply by all the nuisances, but avoiding nested products
                 # so we first make a list of all nuisances plus the RooAddPdf
-<<<<<<< HEAD
-                sumPlusNuis_s = ROOT.RooArgList(self.out.nuisPdfs); sumPlusNuis_s.add(sum_s)
-                pdf_bins = self.addObj(ROOT.RooProdPdf, 'pdfbins_bin%s' % b, "", binconstraints)
-=======
                 if len(self.DC.systs):
                     sumPlusNuis_s = ROOT.RooArgList(self.out.nuisPdfs)
                 else:
                     sumPlusNuis_s = ROOT.RooArgList()
                 sumPlusNuis_s.add(sum_s)
-                pdf_bins = ROOT.RooProdPdf('pdfbins_bin%s' % b, '', binconstraints)
->>>>>>> 0dcc287e
+                pdf_bins = self.addObj(ROOT.RooProdPdf, 'pdfbins_bin%s' % b, "", binconstraints)
                 sumPlusNuis_s.add(pdf_bins)
                 # then make RooProdPdf and import it
                 pdf_s = self.addObj(ROOT.RooProdPdf, "pdf_bin%s"       % b, "", sumPlusNuis_s)
