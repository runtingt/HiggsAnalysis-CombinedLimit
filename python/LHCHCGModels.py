--- conflicted
+++ resolved
@@ -329,15 +329,12 @@
     def doParametersOfInterest(self):
         """Create POI out of signal strength and MH"""
         self.modelBuilder.doVar("kappa_W[1,0.0,2.0]")
-<<<<<<< HEAD
         kappa_tau = 'kappa_tau'
         if self.addWidth:
             kappa_tau='c7_Gscal_tot'
             self.modelBuilder.doVar("c7_Gscal_tot[1,0.5,2.0]")
         else:
             self.modelBuilder.doVar("kappa_tau[1,0.0,3.0]")
-=======
->>>>>>> 02947e54
         self.modelBuilder.doVar("kappa_Z[1,0.0,2.0]") 
         self.modelBuilder.doVar("kappa_mu[1,0.0,5.0]") 
         #self.modelBuilder.factory_("expr::kappa_mu_expr(\"@0*@1+(1-@0)*@2\", CMS_use_kmu[0], kappa_mu, kappa_tau)")
@@ -405,7 +402,6 @@
         self.modelBuilder.factory_("sum::c7_SMBRs(%s)" %  (",".join("SM_BR_"+X for X in "hzz hww htt hmm hcc hbb hss hgluglu hgg hzg".split())))
         self.modelBuilder.out.function("c7_SMBRs").Print("")        
         
-<<<<<<< HEAD
         if self.addWidth:
             self.modelBuilder.factory_('expr::c7_Gscal_tau("@1*@8*(1-@0-@9)-(@2+@3+@4+@5+@6+@7)", BRinv, c7_Gscal_tot, c7_Gscal_W, c7_Gscal_Z, c7_Gscal_top, c7_Gscal_bottom, c7_Gscal_gluon, c7_Gscal_gamma, c7_SMBRs, BRundet)')
             if kappa_mu_expr == 'kappa_mu':
@@ -418,8 +414,6 @@
         
         
 
-=======
->>>>>>> 02947e54
         ## total witdh, normalized to the SM one
         if not self.addWidth:
             self.modelBuilder.factory_('expr::c7_Gscal_tot("(@1+@2+@3+@4+@5+@6+@7)/@8/(1-@0-@9)", BRinv, c7_Gscal_Z, c7_Gscal_W, c7_Gscal_tau, c7_Gscal_top, c7_Gscal_bottom, c7_Gscal_gluon, c7_Gscal_gamma, c7_SMBRs, BRundet)')
