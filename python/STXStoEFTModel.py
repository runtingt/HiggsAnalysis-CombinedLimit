--- conflicted
+++ resolved
@@ -369,10 +369,7 @@
         self.modelBuilder.factory_("expr::scaling_%s(\"@0\",1.)"%production)
         key = None
       else:
-<<<<<<< HEAD
-=======
         print "[WARNING] Process %s is not supported in STXStoEFT Model, Setting to 1"%production
->>>>>>> df9d9ade
         return 1
         #raise ValueError("[ERROR] Process %s is not supported in STXStoEFT Model"%production)
       # Give production correct scaling
@@ -381,10 +378,7 @@
       # Check decay scaling exists:
       if decay in self.DECAYS: BRscal = "scaling_BR_%s"%decay
       else:
-<<<<<<< HEAD
-=======
         print "[WARNING] Decay %s is not supported in STXStoEFT Model, setting to 1"%decay
->>>>>>> df9d9ade
         return 1
         #raise ValueError("[ERROR] Decay %s is not supported in STXStoEFT Model"%decay)
 
