import ROOT
import re, os, os.path
from sys import stderr, stdout
from math import *
ROOFIT_EXPR = "expr"
ROOFIT_EXPR_PDF = "EXPR"

class SafeWorkspaceImporter():
    """Class that provides the RooWorkspace::import method, but makes sure we call the proper
       overload of it, since in ROOT 6 sometimes PyROOT calls the wrong one"""
    def __init__(self,wsp):
        self.wsp = wsp
        self.imp = getattr(wsp,"import")
    def __call__(self,*args):
        if len(args) != 1:
            self.imp(*args)
        elif args[0].Class().InheritsFrom("RooAbsReal") or args[0].Class().InheritsFrom("RooArgSet") or args[0].Class().InheritsFrom("RooAbsData") or args[0].Class().InheritsFrom("RooCategory"):
            self.imp(args[0], ROOT.RooCmdArg()) # force the proper overload to be called
        else:
            self.imp(*args)

class ModelBuilderBase():
    """This class defines the basic stuff for a model builder, and it's an interface on top of RooWorkspace::factory or HLF files"""
    def __init__(self,options):
        self.options = options
        self.out = stdout
	self.discrete_param_set = []
        if options.bin:
            if options.out == None: options.out = re.sub(".txt$","",options.fileName)+".root"
            options.baseDir = os.path.dirname(options.fileName)
            ROOT.gSystem.Load("libHiggsAnalysisCombinedLimit")
            ROOT.TH1.AddDirectory(False)
            self.out = ROOT.RooWorkspace("w","w");
            #self.out._import = getattr(self.out,"import") # workaround: import is a python keyword
            self.out._import = SafeWorkspaceImporter(self.out)
            self.out.dont_delete = []
            if options.verbose == 0:
                ROOT.RooMsgService.instance().setGlobalKillBelow(ROOT.RooFit.ERROR)
            elif options.verbose < 3:
                ROOT.RooMsgService.instance().setGlobalKillBelow(ROOT.RooFit.WARNING)
            if os.environ.has_key('ROOFITSYS'):
                ROOT.gSystem.AddIncludePath(" -I%s/include " % os.environ['ROOFITSYS'])
        elif options.out != None:
            #stderr.write("Will save workspace to HLF file %s" % options.out)
            self.out = open(options.out, "w");
        if not options.bin:
            stderr.write("\nWARNING: You're not using binary mode. This is is DEPRECATED and NOT SUPPORTED anymore, and can give WRONG results.\n\n")
        if options.cexpr:
            global ROOFIT_EXPR;
            ROOFIT_EXPR = "cexpr"            
    def factory_(self,X):
        if self.options.verbose >= 7:
            print "RooWorkspace::factory('%s')" % X
        if (len(X) > 1000):
            print "Executing factory with a string of length ",len(X)," > 1000, could trigger a bug: ",X
        ret = self.out.factory(X);
        if ret: 
            if self.options.verbose >= 7: print " ---> ",ret
            self.out.dont_delete.append(ret)
            return ret
        else:
            print "ERROR parsing '%s'" % X
            self.out.Print("V");
            raise RuntimeError, "Error in factory statement" 
    def doComment(self,X):
        if not self.options.bin: self.out.write("// "+X+"\n");
    def doVar(self,vardef):
        if self.options.bin: self.factory_(vardef);
        else: self.out.write(vardef+";\n");
    def doExp(self,name,expression,vars):
        if self.options.bin: self.factory_('expr::%s("%s",%s)'%(name,expression,vars));
        else: self.out.write('%s = expr::%s("%s",%s)'%(name,name,expression,vars)+";\n");
    def doSet(self,name,vars):
        if self.options.bin: self.out.defineSet(name,vars)
        else: self.out.write("%s = set(%s);\n" % (name,vars));
    def doObj(self,name,type,X,ignoreExisting=False):
        if self.out.obj(name) and ignoreExisting: return 1 # Still complain if not explicitly told to ignore the existing object
        if self.options.bin: return self.factory_("%s::%s(%s)" % (type, name, X));
        else: self.out.write("%s = %s(%s);\n" % (name, type, X))
    def addDiscrete(self,var):
	self.discrete_param_set.append(var)

class ModelBuilder(ModelBuilderBase):
    """This class defines the actual methods to build a model"""
    def __init__(self,datacard,options):
        ModelBuilderBase.__init__(self,options) 
        self.DC = datacard
        self.doModelBOnly = True
    def setPhysics(self,physicsModel):
        self.physics = physicsModel
        self.physics.setModelBuilder(self)
    def doModel(self):
        self.doObservables()
        self.physics.doParametersOfInterest()
        
        # set a group attribute on POI variables
        poiIter = self.out.set('POI').createIterator()
        poi = poiIter.Next()
        while poi:
            self.out.var(poi.GetName()).setAttribute('group_POI',True)
            poi = poiIter.Next()

        self.physics.preProcessNuisances(self.DC.systs)
        self.doNuisances()
	self.doExtArgs()
	self.doRateParams()
        self.doExpectedEvents()
        self.doIndividualModels()
        self.doNuisancesGroups() # this needs to be called after both doNuisances and doIndividualModels
        self.doCombination()
	self.runPostProcesses()
        self.physics.done()
        if self.options.bin:
            self.doModelConfigs()
            if self.options.verbose > 1: self.out.Print("tv")
            if self.options.verbose > 2: 
                self.out.pdf("model_s").graphVizTree(self.options.out+".dot", "\\n")
                print "Wrote GraphVizTree of model_s to ",self.options.out+".dot"


    def runPostProcesses(self):
      for n in self.DC.frozenNuisances:
         self.out.arg(n).setConstant(True)

    def doExtArgs(self):
	open_files = {};
	for rp in self.DC.extArgs.keys():
	  if self.out.arg(rp): continue
	  argv = self.DC.extArgs[rp][-1]
	  if ":" in argv:
	    fin,wsn = argv.split(":")
	    if (fin,wsn) in open_files: 
		  wstmp = open_files[(fin,wsn)]
		  if not wstmp.arg(rp): 
		   raise RuntimeError, "No parameter '%s' found for extArg in workspace %s from file %s"%(rp,wsn,fin)
		  self.out._import(wstmp.arg(rp))
	    else:
	      try:
		fitmp = ROOT.TFile.Open(fin)
		wstmp = fitmp.Get(wsn)
		if not wstmp.arg(rp): 
		 raise RuntimeError, "No parameter '%s' found for extArg in workspace %s from file %s"%(rp,wsn,fin)
		self.out._import(wstmp.arg(rp))
		open_files[(fin,wsn)] = wstmp
	      except: 
		raise RuntimeError, "No File '%s' found for extArg, or workspace '%s' not in file "%(fin,wsn)
	  else:
	      param_range = ""
	      param_val   = self.DC.extArgs[rp][-1]
	      if len(self.DC.extArgs[rp])>3: # range is included: 
	        param_range = self.DC.extArgs[rp][-1]
	        param_val   = self.DC.extArgs[rp][-2]
	    	if "[" not in param_range: 
			  raise RuntimeError, "Expected range arguments [min,max] for extArg %s "%(rp)
	  	param_range = param_range.strip('[]')
	      
	      removeRange = False
	      if param_range == "": 
	      	param_range = "0,1" 
		removeRange=True

	      self.doVar("%s[%s,%s]"%(rp,float(param_val),param_range))
	      if removeRange: self.out.var(rp).removeRange()
	      self.out.var(rp).setConstant(False)
	      self.out.var(rp).setAttribute("flatParam")
	  	
    def doRateParams(self):

    	# First support external functions/parameters
	# keep a map of open files/workspaces 
	open_files = {};

	for rp in self.DC.rateParams.keys():
	 for rk in range(len(self.DC.rateParams[rp])):
	  type = self.DC.rateParams[rp][rk][0][-1]
	  if type!=2: continue
	  argu,argv = self.DC.rateParams[rp][rk][0][0],self.DC.rateParams[rp][rk][0][1]
	  if self.out.arg(argu): continue
	  fin,wsn = argv.split(":")
	  if (fin,wsn) in open_files: 
	        wstmp = open_files[(fin,wsn)]
	        if not wstmp.arg(argu): 
	         raise RuntimeError, "No parameter '%s' found for rateParam in workspace %s from file %s"%(argu,wsn,fin)
	        self.out._import(wstmp.arg(argu))
	  else:
	    try:
	      fitmp = ROOT.TFile.Open(fin)
	      wstmp = fitmp.Get(wsn)
	      if not wstmp.arg(argu): 
	       raise RuntimeError, "No parameter '%s' found for rateParam in workspace %s from file %s"%(argu,wsn,fin)
	      self.out._import(wstmp.arg(argu))
	      open_files[(fin,wsn)] = wstmp
	      #fitmp.Close()
	    except: 
	      raise RuntimeError, "No File '%s' found for rateParam, or workspace '%s' not in file "%(fin,wsn)

	# First do independant parameters, then expressions
	for rp in self.DC.rateParams.keys():
	 for rk in range(len(self.DC.rateParams[rp])):
	  type = self.DC.rateParams[rp][rk][0][-1]
	  if type!=0: continue
	  param_range = (self.DC.rateParams[rp][rk][1]).strip('[]')
	  argu,argv = self.DC.rateParams[rp][rk][0][0],self.DC.rateParams[rp][rk][0][1]
	  if self.out.arg(argu): continue

	  removeRange = (len(param_range)==0)
	  if param_range == "": param_range = "0,1" 
	  self.doVar("%s[%s,%s]"%(argu,argv,param_range))
	  if removeRange: self.out.var(argu).removeRange()
	  self.out.var(argu).setConstant(False)
	  self.out.var(argu).setAttribute("flatParam")

	for rp in self.DC.rateParams.keys():
	 for rk in range(len(self.DC.rateParams[rp])):
	  type = self.DC.rateParams[rp][rk][0][-1]
	  if type!=1: continue
	  argu,arge,argv = self.DC.rateParams[rp][rk][0][0],self.DC.rateParams[rp][rk][0][1],self.DC.rateParams[rp][rk][0][2]
	  if self.out.arg(argu): continue
	  self.doExp(argu,arge,argv)


    def doObservables(self):
        """create pdf_bin<X> and pdf_bin<X>_bonly for each bin"""
        raise RuntimeError, "Not implemented in ModelBuilder"
    def doNuisances(self):
        if len(self.DC.systs) == 0: return
        self.doComment(" ----- nuisances -----")
        globalobs = []

        for cpar in self.DC.discretes: self.addDiscrete(cpar)
        for (n,nofloat,pdf,args,errline) in self.DC.systs: 
            if pdf == "lnN" or (pdf.startswith("shape") and pdf != 'shapeU'):
                r = "-4,4" if pdf == "shape" else "-7,7"
                sig = 1.0;
                for pn,pf in self.options.nuisancesToRescale:
                    if re.match(pn, n): 
                        sig = float(pf); sigscale = sig * (4 if pdf == "shape" else 7)
                        r = "-%g,%g" % (sigscale,sigscale)
		r_exp = "" if self.out.var(n) else "[%s]"%r # Specify range to invoke factory to produce a RooRealVar only if it doesn't already exist
                if self.options.noOptimizePdf:
                      self.doObj("%s_Pdf" % n, "Gaussian", "%s%s, %s_In[0,%s], %g" % (n,r_exp,n,r,sig),True); # Use existing constraint since it could be a param
                else:
<<<<<<< HEAD
                      self.doObj("%s_Pdf" % n, "SimpleGaussianConstraint", "%s%s, %s_In[0,%s], %g" % (n,r_exp,n,r,sig),True);# Use existing constraint since it could be a param
                self.out.var(n).setVal(0)
                self.out.var(n).setError(1) 
=======
                    if self.out.var("%s" % n):
                        self.doObj("%s_Pdf" % n, "SimpleGaussianConstraint", "%s, %s_In[0,%s], %g" % (n,n,r,sig));
                    else:
                        self.doObj("%s_Pdf" % n, "SimpleGaussianConstraint", "%s[%s], %s_In[0,%s], %g" % (n,r,n,r,sig));
>>>>>>> 474f853e
                globalobs.append("%s_In" % n)
                if self.options.bin:
                  self.out.var("%s_In" % n).setConstant(True)
                if self.options.optimizeBoundNuisances: self.out.var(n).setAttribute("optimizeBounds")
            elif pdf == "gmM":
                val = 0;
                for c in errline.values(): #list channels
                  for v in c.values():     # list effects in each channel 
                    if v != 0:
                        if val != 0 and v != val: 
                            raise RuntimeError, "Error: line %s contains two different uncertainties %g, %g, which is not supported for gmM" % (n,v,val)
                        val = v;
                if val == 0: raise RuntimeError, "Error: line %s contains all zeroes"
                theta = val*val; kappa = 1/theta
                self.doObj("%s_Pdf" % n, "Gamma", "%s[1,%f,%f], %s_In[%g,%g,%g], %s_scaling[%g], 0" % (n, max(0.01,1-5*val), 1+5*val, n, kappa, 1, 2*kappa+4, n, theta))
                globalobs.append("%s_In" % n)
                if self.options.bin: self.out.var("%s_In" % n).setConstant(True)
            elif pdf == "gmN":
                if False:
                    # old version, that creates a poisson with a very large range
                    self.doObj("%s_Pdf" % n, "Poisson", "%s_In[%d,0,%d], %s[0,%d], 1" % (n,args[0],2*args[0]+5,n,2*args[0]+5))
                else:
                    # new version, that creates a poisson with a narrower range (but still +/- 7 sigmas)
                    #print "Searching for bounds for",n,"poisson with obs",args[0]
                    minExp = args[0]+1 if args[0] > 0 else 0;
                    while (ROOT.TMath.Poisson(args[0], minExp) > 1e-12) and minExp > 0: 
                        #print "Poisson(%d, minExp = %f) = %g > 1e-12" % (args[0], minExp, ROOT.TMath.Poisson(args[0], minExp))
                        minExp *= 0.8;
                    maxExp = args[0]+1;
                    while (ROOT.TMath.Poisson(args[0], maxExp) > 1e-12): 
                        #print "Poisson(%d, maxExp = %f) = %g > 1e-12" % (args[0], maxExp, ROOT.TMath.Poisson(args[0], maxExp))
                        maxExp *= 1.2;
                    minObs = args[0];
                    while minObs > 0 and (ROOT.TMath.Poisson(minObs, args[0]+1) > 1e-12): 
                        #print "Poisson(minObs = %d, %f) = %g > 1e-12" % (minObs, args[0]+1, ROOT.TMath.Poisson(minObs, args[0]+1))
                        minObs -= (sqrt(args[0]) if args[0] > 10 else 1);
                    maxObs = args[0]+2;
                    while (ROOT.TMath.Poisson(maxObs, args[0]+1) > 1e-12): 
                        #print "Poisson(maxObs = %d, %f) = %g > 1e-12" % (maxObs, args[0]+1, ROOT.TMath.Poisson(maxObs, args[0]+1))
                        maxObs += (sqrt(args[0]) if args[0] > 10 else 2);
                    self.doObj("%s_Pdf" % n, "Poisson", "%s_In[%d,%f,%f], %s[%f,%f,%f], 1" % (n,args[0],minObs,maxObs,n,args[0]+1,minExp,maxExp))
                globalobs.append("%s_In" % n)
                if self.options.bin: self.out.var("%s_In" % n).setConstant(True)
            elif pdf == "trG":
                trG_min = -7; trG_max = +7;
                for b in errline.keys():
                    for v in errline[b].values():
                        if v > 0 and 1.0 + trG_min * v < 0: trG_min = -1.0/v;
                        if v < 0 and 1.0 + trG_max * v < 0: trG_max = -1.0/v;
                r = "%f,%f" % (trG_min,trG_max);
                self.doObj("%s_Pdf" % n, "Gaussian", "%s[0,%s], %s_In[0,%s], 1" % (n,r,n,r));
                globalobs.append("%s_In" % n)
                if self.options.bin:
                  self.out.var("%s_In" % n).setConstant(True)
            elif pdf == "lnU" or pdf == "shapeU":
                self.doObj("%s_Pdf" % n, "Uniform", "%s[-1,1]" % n);
            elif pdf == "unif":
                self.doObj("%s_Pdf" % n, "Uniform", "%s[%f,%f]" % (n,args[0],args[1]))
            elif (pdf == "dFD" or pdf == "dFD2"):
                dFD_min = -(1+8/args[0]); dFD_max = +(1+8/args[0]);
                for b in errline.keys():
                    for v in errline[b].values():
                        if v > 0 and 1.0 + dFD_min * v < 0: dFD_min = -1.0/v;
                        if v < 0 and 1.0 + dFD_max * v < 0: dFD_max = -1.0/v;
                r = "%f,%f" % (dFD_min,dFD_max)
                #r = "%f,%f" % (-(1+8/args[0]), +(1+8/args[0]));
                #r = "-1,1"
                if pdf == "dFD":
                    self.doObj("%s_Pdf" % n, ROOFIT_EXPR_PDF, "'1/(2*(1+exp(%f*((@0-@1)-1)))*(1+exp(-%f*((@0-@1)+1))))', %s[0,%s], %s_In[0,%s]" % ( args[0] , args[0] , n, r, n, r)   );
                else:
                    self.doObj("%s_Pdf" % n, ROOFIT_EXPR_PDF, "'1/(2*(1+exp(%f*(@0-1)))*(1+exp(-%f*(@0+1))))', %s[0,%s], %s_In[0,%s]"  % ( args[0] , args[0] , n, r , n, r)   );
                globalobs.append("%s_In" % n)
                if self.options.bin:
                    self.out.var("%s_In" % n).setConstant(True)
            elif pdf == "param":
                mean = float(args[0])
                if "/" in args[1]: 
                    sigmaL,sigmaR = args[1].split("/")
                    if sigmaL[0] != "-" or sigmaR[0] != "+": raise RuntimeError, "Asymmetric parameter uncertainties should be entered as -x/+y"
                    sigmaL = sigmaL[1:]; sigmaR = sigmaR[1:]
                    if len(args) == 3: # mean, sigma, range
                        if self.out.var(n):
                          bounds = [float(x) for x in args[2][1:-1].split(",")]
                          self.out.var(n).setConstant(False)
                          if (self.out.var(n).getMin() != bounds[0] or self.out.var(n).getMax() != bounds[1]):
                            print "Resetting range for %s to be [%s,%s] from param statement (was [%s,%s])" % (n, bounds[0], bounds[1], self.out.var(n).getMin(), self.out.var(n).getMax())
                          self.out.var(n).setRange(bounds[0],bounds[1])
                        else:
                          self.doVar("%s%s" % (n,args[2]))
                    else:
                        if self.out.var(n):
                          self.out.var(n).setConstant(False)
                          self.out.var(n).setRange(mean-4*float(sigmaL),mean+4*float(sigmaR))
                        else:
                          self.doVar("%s[%g,%g]" % (n, mean-4*float(sigmaL), mean+4*float(sigmaR)))
                    self.out.var(n).setVal(mean)
                    self.doObj("%s_Pdf" % n, "BifurGauss", "%s, %s_In[%s,%g,%g], %s, %s" % (n, n, args[0], self.out.var(n).getMin(), self.out.var(n).getMax(), sigmaL, sigmaR),True)
                    self.out.var("%s_In" % n).setConstant(True)
                else:
                    if len(args) == 3: # mean, sigma, range
                        if self.out.var(n):
                          bounds = [float(x) for x in args[2][1:-1].split(",")]
                          self.out.var(n).setConstant(False)
                          if (self.out.var(n).getMin() != bounds[0] or self.out.var(n).getMax() != bounds[1]):
                            print "Resetting range for %s to be [%s,%s] from param statement (was [%s,%s])" % (n, bounds[0], bounds[1], self.out.var(n).getMin(), self.out.var(n).getMax())
                            self.out.var(n).setRange(bounds[0],bounds[1])
                        else:
                          self.doVar("%s%s" % (n,args[2]))
                    else:
                        sigma = float(args[1])
                        if self.out.var(n):
                          self.out.var(n).setConstant(False)
                          self.out.var(n).setRange(mean-4*sigma, mean+4*sigma)
                        else:
                          self.doVar("%s[%g,%g]" % (n, mean-4*sigma, mean+4*sigma))
                    self.out.var(n).setVal(mean)
                    #self.out.var(n).setError(sigma)
                    self.doObj("%s_Pdf" % n, "Gaussian", "%s, %s_In[%s,%g,%g], %s" % (n, n, args[0], self.out.var(n).getMin(), self.out.var(n).getMax(), args[1]),True)
                    self.out.var("%s_In" % n).setConstant(True)
                globalobs.append("%s_In" % n)
                #if self.options.optimizeBoundNuisances: self.out.var(n).setAttribute("optimizeBounds")
	    elif pdf == "extArg" : continue  

            else: raise RuntimeError, "Unsupported pdf %s" % pdf
            if nofloat: 
              self.out.var(n).setAttribute("globalConstrained",True)
            #self.out.var(n).Print('V')
            if n in self.DC.frozenNuisances:
                self.out.var(n).setConstant(True)
        if self.options.bin:
            nuisPdfs = ROOT.RooArgList()
            nuisVars = ROOT.RooArgSet()
            for (n,nf,p,a,e) in self.DC.systs:
                nuisVars.add(self.out.var(n))
                nuisPdfs.add(self.out.pdf(n+"_Pdf"))
            self.out.defineSet("nuisances", nuisVars)
            self.out.nuisPdf = ROOT.RooProdPdf("nuisancePdf", "nuisancePdf", nuisPdfs)
            self.out._import(self.out.nuisPdf)
            self.out.nuisPdfs = nuisPdfs
            gobsVars = ROOT.RooArgSet()
            for g in globalobs: gobsVars.add(self.out.var(g))
            self.out.defineSet("globalObservables", gobsVars)
        else: # doesn't work for too many nuisances :-(
            self.doSet("nuisances", ",".join(["%s"    % n for (n,nf,p,a,e) in self.DC.systs]))
            self.doObj("nuisancePdf", "PROD", ",".join(["%s_Pdf" % n for (n,nf,p,a,e) in self.DC.systs]))
            self.doSet("globalObservables", ",".join(globalobs))
	
    def doNuisancesGroups(self):
        # Prepare a dictionary of which group a certain nuisance belongs to
        groupsFor = {}
        existingNuisanceNames = tuple(set([syst[0] for syst in self.DC.systs]+self.DC.flatParamNuisances.keys()+self.DC.rateParams.keys()+self.DC.extArgs.keys()+self.DC.discretes))
        for groupName,nuisanceNames in self.DC.groups.iteritems():
            for nuisanceName in nuisanceNames:
                if nuisanceName not in existingNuisanceNames:
                    raise RuntimeError, 'Nuisance group "%(groupName)s" refers to nuisance "%(nuisanceName)s" but it does not exist. Perhaps you misspelled it.' % locals()
                if nuisanceName in groupsFor:
                    groupsFor[nuisanceName].append(groupName)
                else:
                    groupsFor[nuisanceName] = [ groupName ]

        #print self.DC.groups
        #print groupsFor
        for n in existingNuisanceNames:
            # set an attribute related to the group(s) this nuisance belongs to
            if n in groupsFor:
                groupNames = groupsFor[n]
                if self.options.verbose > 1:
                    print 'Nuisance "%(n)s" is assigned to the following nuisance groups: %(groupNames)s' % locals()
                for groupName in groupNames:
                    self.out.var(n).setAttribute('group_'+groupName,True)

        for groupName,nuisanceNames in self.DC.groups.iteritems():
	    nuisanceargset = ROOT.RooArgSet()
            for nuisanceName in nuisanceNames:
		nuisanceargset.add(self.out.var(nuisanceName))
	    self.out.defineSet("group_%s"%groupName,nuisanceargset)


    def doExpectedEvents(self):
        self.doComment(" --- Expected events in each bin, for each process ----")
        for b in self.DC.bins:
            for p in self.DC.exp[b].keys(): # so that we get only self.DC.processes contributing to this bin
                # if it's a zero background, write a zero and move on
                if self.DC.exp[b][p] == 0:
                    self.doVar("n_exp_bin%s_proc_%s[%g]" % (b, p, self.DC.exp[b][p]))
                    continue
                # get model-dependent scale factor
                scale = self.physics.getYieldScale(b,p)
                if scale == 0:  
                    self.doVar("n_exp_bin%s_proc_%s[%g]" % (b, p, 0))
                    continue
                # collect multiplicative corrections
                nominal   = self.DC.exp[b][p]
                gamma     = None; #  gamma normalization (if present, DC.exp[b][p] is ignored)
                factors   = [] # RooAbsReal multiplicative factors (including gmN)
                logNorms  = [] # (kappa, RooAbsReal) lnN (or lnN)
                alogNorms = [] # (kappaLo, kappaHi, RooAbsReal) asymm lnN
                if scale == 1:
                    pass
                elif type(scale) == str: 
                    factors.append(scale)
                else:
                    raise RuntimeError, "Physics model returned something which is neither a name, nor 0, nor 1."

		# look for rate param for this bin 
		if "%sAND%s"%(b,p) in self.DC.rateParams.keys():
		  for rk in range(len(self.DC.rateParams["%sAND%s"%(b,p)])):
		    argu = self.DC.rateParams["%sAND%s"%(b,p)][rk][0][0]
		    if self.out.arg(argu): factors.append(argu)
		    else: raise RuntimeError, "No rate parameter found %s, are you sure you defined it correctly in the datacard?"%(argu)

                for (n,nofloat,pdf,args,errline) in self.DC.systs:
                    if pdf == "param":continue
                    if pdf == "rateParam":continue
                    if not errline[b].has_key(p): continue
                    if errline[b][p] == 0.0: continue
                    if pdf.startswith("shape") and pdf.endswith("?"): # might be a lnN in disguise
                        if not self.isShapeSystematic(b,p,n): pdf = "lnN"
                    if pdf.startswith("shape"): continue
                    if pdf == "lnN" and errline[b][p] == 1.0: continue
                    if pdf == "lnN" or pdf == "lnU":
                        if type(errline[b][p]) == list:
                            elow, ehigh = errline[b][p];
                            alogNorms.append((elow, ehigh, n))
                        else:
                            logNorms.append((errline[b][p], n))
                    elif pdf == "gmM":
                        factors.append(n)
                    elif pdf == "trG" or pdf == "unif" or pdf == "dFD" or pdf == "dFD2":
                        myname = "n_exp_shift_bin%s_proc_%s_%s" % (b,p,n)
                        self.doObj(myname, ROOFIT_EXPR, "'1+%f*@0', %s" % (errline[b][p], n));
                        factors.append(myname)
                    elif pdf == "gmN":
                        factors.append(n)
                        if abs(errline[b][p] * args[0] - self.DC.exp[b][p]) > max(0.05 * max(self.DC.exp[b][p],1), errline[b][p]):
                            raise RuntimeError, "Values of N = %d, alpha = %g don't match with expected rate %g for systematics %s " % (
                                                    args[0], errline[b][p], self.DC.exp[b][p], n)
                        if gamma != None:
                            raise RuntimeError, "More than one gmN uncertainty for the same bin and process (second one is %s)" % n
                        gamma = n; nominal = errline[b][p]; 
                    else: raise RuntimeError, "Unsupported pdf %s" % pdf
                # optimize constants
                if len(factors) + len(logNorms) + len(alogNorms) == 0:
                    self.doVar("n_exp_bin%s_proc_%s[%g]" % (b, p, self.DC.exp[b][p]))
                else:
                    #print "Process %s of bin %s depends on:\n\tlog-normals: %s\n\tasymm log-normals: %s\n\tother factors: %s\n" % (p,b,logNorms, alogNorms, factors)
                    procNorm = ROOT.ProcessNormalization("n_exp_bin%s_proc_%s" % (b,p), "", nominal)
                    for kappa, thetaName in logNorms: procNorm.addLogNormal(kappa, self.out.function(thetaName))
                    for kappaLo, kappaHi, thetaName in alogNorms: procNorm.addAsymmLogNormal(kappaLo, kappaHi, self.out.function(thetaName))
                    for factorName in factors:
		    	if self.out.function(factorName): procNorm.addOtherFactor(self.out.function(factorName))
			else: procNorm.addOtherFactor(self.out.var(factorName))
                    self.out._import(procNorm)
    def doIndividualModels(self):
        """create pdf_bin<X> and pdf_bin<X>_bonly for each bin"""
        raise RuntimeError, "Not implemented in ModelBuilder"
    def doCombination(self):
        """create model_s and model_b pdfs"""
        raise RuntimeError, "Not implemented in ModelBuilder"
    def doModelConfigs(self):
        if not self.options.bin: raise RuntimeException
        if self.options.out == None: raise RuntimeException
        for nuis,warn in self.DC.flatParamNuisances.iteritems():
            if self.out.var(nuis): self.out.var(nuis).setAttribute("flatParam")
            elif warn: stderr.write("Missing variable %s declared as flatParam, will create one!\n" % nuis)	
        mc_s = ROOT.RooStats.ModelConfig("ModelConfig",       self.out)
        mc_b = ROOT.RooStats.ModelConfig("ModelConfig_bonly", self.out)
        for (l,mc) in [ ('s',mc_s), ('b',mc_b) ]:
            if self.doModelBOnly:
                mc.SetPdf(self.out.pdf("model_"+l))
            else:
                mc.SetPdf(self.out.pdf("model_s"))
            #if l == 's' or mc.GetPdf().dependsOnValue(self.out.set("POI")):
            mc.SetParametersOfInterest(self.out.set("POI"))
            mc.SetObservables(self.out.set("observables"))
            if len(self.DC.systs):  mc.SetNuisanceParameters(self.out.set("nuisances"))
            if self.out.set("globalObservables"): mc.SetGlobalObservables(self.out.set("globalObservables"))
            if self.options.verbose > 2: mc.Print("V")
            self.out._import(mc, mc.GetName())
            if self.options.noBOnly: break
	discparams = ROOT.RooArgSet("discreteParams")
	for cpar in self.discrete_param_set:
		roocpar =  self.out.cat(cpar)
		discparams.add(self.out.cat(cpar))
	self.out._import(discparams,discparams.GetName())
        self.out.writeToFile(self.options.out)
    def isShapeSystematic(self,channel,process,syst):
        return False

class CountingModelBuilder(ModelBuilder):
    """ModelBuilder to make a counting experiment"""
    def __init__(self,datacard,options):
        ModelBuilder.__init__(self,datacard,options)
        if datacard.hasShapes: 
            raise RuntimeError, "You're using a CountingModelBuilder for a model that has shapes"
    def doObservables(self):
        if len(self.DC.obs):
            self.doComment(" ----- observables (already set to observed values) -----")
            for b in self.DC.bins:
                self.doVar('n_obs_bin%s[%f]' % (b,self.DC.obs[b]) )
                self.out.var('n_obs_bin%s'%b).setMin(0)
        else:
            self.doComment(" ----- observables -----")
            for b in self.DC.bins:
                self.doVar('n_obs_bin%s[1]' % b)
                self.out.var('n_obs_bin%s'%b).setMin(0)
            
        self.doSet("observables", ",".join(["n_obs_bin%s" % b for b in self.DC.bins]))
        if len(self.DC.obs):
            if self.options.bin:
                self.out.data_obs = ROOT.RooDataSet(self.options.dataname,"observed data", self.out.set("observables"))
                self.out.data_obs.add( self.out.set("observables") )
                self.out._import(self.out.data_obs)
    def doIndividualModels(self):
        self.doComment(" --- Expected events in each bin, total (S+B and B) ----")
        for b in self.DC.bins:
            self.doObj("n_exp_bin%s_bonly" % b, "sum", ", ".join(["n_exp_bin%s_proc_%s" % (b,p) for p in self.DC.exp[b].keys() if self.DC.isSignal[p] == False]) )
            self.doObj("n_exp_bin%s"       % b, "sum", ", ".join(["n_exp_bin%s_proc_%s" % (b,p) for p in self.DC.exp[b].keys()                        ]) )
            self.doObj("pdf_bin%s"       % b, "Poisson", "n_obs_bin%s, n_exp_bin%s, 1"       % (b,b))
            self.doObj("pdf_bin%s_bonly" % b, "Poisson", "n_obs_bin%s, n_exp_bin%s_bonly, 1" % (b,b))
    def doCombination(self):
        prefix = "modelObs" if len(self.DC.systs) else "model" # if no systematics, we build directly the model
        nbins = len(self.DC.bins)
        if nbins > 50:
            from math import ceil
            nblocks = int(ceil(nbins/10.))
            for i in range(nblocks):
                self.doObj("%s_s_%d" % (prefix,i), "PROD", ",".join(["pdf_bin%s"       % self.DC.bins[j] for j in range(10*i,min(nbins,10*i+10))]))
                self.doObj("%s_b_%d" % (prefix,i), "PROD", ",".join(["pdf_bin%s_bonly" % self.DC.bins[j] for j in range(10*i,min(nbins,10*i+10))]))
            self.doObj("%s_s" % prefix, "PROD", ",".join([prefix+"_s_%d" % i for i in range(nblocks)]))
            self.doObj("%s_b" % prefix, "PROD", ",".join([prefix+"_b_%d" % i for i in range(nblocks)]))
        else: 
            self.doObj("%s_s" % prefix, "PROD", ",".join(["pdf_bin%s"       % b for b in self.DC.bins]))
            self.doObj("%s_b" % prefix, "PROD", ",".join(["pdf_bin%s_bonly" % b for b in self.DC.bins]))
        if len(self.DC.systs): # multiply by nuisances if needed
            self.doObj("model_s", "PROD", "modelObs_s, nuisancePdf")
            self.doObj("model_b", "PROD", "modelObs_b, nuisancePdf")
<|MERGE_RESOLUTION|>--- conflicted
+++ resolved
@@ -47,21 +47,21 @@
             stderr.write("\nWARNING: You're not using binary mode. This is is DEPRECATED and NOT SUPPORTED anymore, and can give WRONG results.\n\n")
         if options.cexpr:
             global ROOFIT_EXPR;
-            ROOFIT_EXPR = "cexpr"            
+            ROOFIT_EXPR = "cexpr"
     def factory_(self,X):
         if self.options.verbose >= 7:
             print "RooWorkspace::factory('%s')" % X
         if (len(X) > 1000):
             print "Executing factory with a string of length ",len(X)," > 1000, could trigger a bug: ",X
         ret = self.out.factory(X);
-        if ret: 
+        if ret:
             if self.options.verbose >= 7: print " ---> ",ret
             self.out.dont_delete.append(ret)
             return ret
         else:
             print "ERROR parsing '%s'" % X
             self.out.Print("V");
-            raise RuntimeError, "Error in factory statement" 
+            raise RuntimeError, "Error in factory statement"
     def doComment(self,X):
         if not self.options.bin: self.out.write("// "+X+"\n");
     def doVar(self,vardef):
@@ -83,7 +83,7 @@
 class ModelBuilder(ModelBuilderBase):
     """This class defines the actual methods to build a model"""
     def __init__(self,datacard,options):
-        ModelBuilderBase.__init__(self,options) 
+        ModelBuilderBase.__init__(self,options)
         self.DC = datacard
         self.doModelBOnly = True
     def setPhysics(self,physicsModel):
@@ -92,7 +92,7 @@
     def doModel(self):
         self.doObservables()
         self.physics.doParametersOfInterest()
-        
+
         # set a group attribute on POI variables
         poiIter = self.out.set('POI').createIterator()
         poi = poiIter.Next()
@@ -113,7 +113,7 @@
         if self.options.bin:
             self.doModelConfigs()
             if self.options.verbose > 1: self.out.Print("tv")
-            if self.options.verbose > 2: 
+            if self.options.verbose > 2:
                 self.out.pdf("model_s").graphVizTree(self.options.out+".dot", "\\n")
                 print "Wrote GraphVizTree of model_s to ",self.options.out+".dot"
 
@@ -129,45 +129,45 @@
 	  argv = self.DC.extArgs[rp][-1]
 	  if ":" in argv:
 	    fin,wsn = argv.split(":")
-	    if (fin,wsn) in open_files: 
+	    if (fin,wsn) in open_files:
 		  wstmp = open_files[(fin,wsn)]
-		  if not wstmp.arg(rp): 
+		  if not wstmp.arg(rp):
 		   raise RuntimeError, "No parameter '%s' found for extArg in workspace %s from file %s"%(rp,wsn,fin)
 		  self.out._import(wstmp.arg(rp))
 	    else:
 	      try:
 		fitmp = ROOT.TFile.Open(fin)
 		wstmp = fitmp.Get(wsn)
-		if not wstmp.arg(rp): 
+		if not wstmp.arg(rp):
 		 raise RuntimeError, "No parameter '%s' found for extArg in workspace %s from file %s"%(rp,wsn,fin)
 		self.out._import(wstmp.arg(rp))
 		open_files[(fin,wsn)] = wstmp
-	      except: 
+	      except:
 		raise RuntimeError, "No File '%s' found for extArg, or workspace '%s' not in file "%(fin,wsn)
 	  else:
 	      param_range = ""
 	      param_val   = self.DC.extArgs[rp][-1]
-	      if len(self.DC.extArgs[rp])>3: # range is included: 
+	      if len(self.DC.extArgs[rp])>3: # range is included:
 	        param_range = self.DC.extArgs[rp][-1]
 	        param_val   = self.DC.extArgs[rp][-2]
-	    	if "[" not in param_range: 
+	    	if "[" not in param_range:
 			  raise RuntimeError, "Expected range arguments [min,max] for extArg %s "%(rp)
 	  	param_range = param_range.strip('[]')
-	      
+
 	      removeRange = False
-	      if param_range == "": 
-	      	param_range = "0,1" 
+	      if param_range == "":
+	      	param_range = "0,1"
 		removeRange=True
 
 	      self.doVar("%s[%s,%s]"%(rp,float(param_val),param_range))
 	      if removeRange: self.out.var(rp).removeRange()
 	      self.out.var(rp).setConstant(False)
 	      self.out.var(rp).setAttribute("flatParam")
-	  	
+
     def doRateParams(self):
 
     	# First support external functions/parameters
-	# keep a map of open files/workspaces 
+	# keep a map of open files/workspaces
 	open_files = {};
 
 	for rp in self.DC.rateParams.keys():
@@ -177,21 +177,21 @@
 	  argu,argv = self.DC.rateParams[rp][rk][0][0],self.DC.rateParams[rp][rk][0][1]
 	  if self.out.arg(argu): continue
 	  fin,wsn = argv.split(":")
-	  if (fin,wsn) in open_files: 
+	  if (fin,wsn) in open_files:
 	        wstmp = open_files[(fin,wsn)]
-	        if not wstmp.arg(argu): 
+	        if not wstmp.arg(argu):
 	         raise RuntimeError, "No parameter '%s' found for rateParam in workspace %s from file %s"%(argu,wsn,fin)
 	        self.out._import(wstmp.arg(argu))
 	  else:
 	    try:
 	      fitmp = ROOT.TFile.Open(fin)
 	      wstmp = fitmp.Get(wsn)
-	      if not wstmp.arg(argu): 
+	      if not wstmp.arg(argu):
 	       raise RuntimeError, "No parameter '%s' found for rateParam in workspace %s from file %s"%(argu,wsn,fin)
 	      self.out._import(wstmp.arg(argu))
 	      open_files[(fin,wsn)] = wstmp
 	      #fitmp.Close()
-	    except: 
+	    except:
 	      raise RuntimeError, "No File '%s' found for rateParam, or workspace '%s' not in file "%(fin,wsn)
 
 	# First do independant parameters, then expressions
@@ -204,7 +204,7 @@
 	  if self.out.arg(argu): continue
 
 	  removeRange = (len(param_range)==0)
-	  if param_range == "": param_range = "0,1" 
+	  if param_range == "": param_range = "0,1"
 	  self.doVar("%s[%s,%s]"%(argu,argv,param_range))
 	  if removeRange: self.out.var(argu).removeRange()
 	  self.out.var(argu).setConstant(False)
@@ -228,28 +228,21 @@
         globalobs = []
 
         for cpar in self.DC.discretes: self.addDiscrete(cpar)
-        for (n,nofloat,pdf,args,errline) in self.DC.systs: 
+        for (n,nofloat,pdf,args,errline) in self.DC.systs:
             if pdf == "lnN" or (pdf.startswith("shape") and pdf != 'shapeU'):
                 r = "-4,4" if pdf == "shape" else "-7,7"
                 sig = 1.0;
                 for pn,pf in self.options.nuisancesToRescale:
-                    if re.match(pn, n): 
+                    if re.match(pn, n):
                         sig = float(pf); sigscale = sig * (4 if pdf == "shape" else 7)
                         r = "-%g,%g" % (sigscale,sigscale)
 		r_exp = "" if self.out.var(n) else "[%s]"%r # Specify range to invoke factory to produce a RooRealVar only if it doesn't already exist
                 if self.options.noOptimizePdf:
                       self.doObj("%s_Pdf" % n, "Gaussian", "%s%s, %s_In[0,%s], %g" % (n,r_exp,n,r,sig),True); # Use existing constraint since it could be a param
                 else:
-<<<<<<< HEAD
                       self.doObj("%s_Pdf" % n, "SimpleGaussianConstraint", "%s%s, %s_In[0,%s], %g" % (n,r_exp,n,r,sig),True);# Use existing constraint since it could be a param
                 self.out.var(n).setVal(0)
-                self.out.var(n).setError(1) 
-=======
-                    if self.out.var("%s" % n):
-                        self.doObj("%s_Pdf" % n, "SimpleGaussianConstraint", "%s, %s_In[0,%s], %g" % (n,n,r,sig));
-                    else:
-                        self.doObj("%s_Pdf" % n, "SimpleGaussianConstraint", "%s[%s], %s_In[0,%s], %g" % (n,r,n,r,sig));
->>>>>>> 474f853e
+                self.out.var(n).setError(1)
                 globalobs.append("%s_In" % n)
                 if self.options.bin:
                   self.out.var("%s_In" % n).setConstant(True)
@@ -257,9 +250,9 @@
             elif pdf == "gmM":
                 val = 0;
                 for c in errline.values(): #list channels
-                  for v in c.values():     # list effects in each channel 
+                  for v in c.values():     # list effects in each channel
                     if v != 0:
-                        if val != 0 and v != val: 
+                        if val != 0 and v != val:
                             raise RuntimeError, "Error: line %s contains two different uncertainties %g, %g, which is not supported for gmM" % (n,v,val)
                         val = v;
                 if val == 0: raise RuntimeError, "Error: line %s contains all zeroes"
@@ -275,19 +268,19 @@
                     # new version, that creates a poisson with a narrower range (but still +/- 7 sigmas)
                     #print "Searching for bounds for",n,"poisson with obs",args[0]
                     minExp = args[0]+1 if args[0] > 0 else 0;
-                    while (ROOT.TMath.Poisson(args[0], minExp) > 1e-12) and minExp > 0: 
+                    while (ROOT.TMath.Poisson(args[0], minExp) > 1e-12) and minExp > 0:
                         #print "Poisson(%d, minExp = %f) = %g > 1e-12" % (args[0], minExp, ROOT.TMath.Poisson(args[0], minExp))
                         minExp *= 0.8;
                     maxExp = args[0]+1;
-                    while (ROOT.TMath.Poisson(args[0], maxExp) > 1e-12): 
+                    while (ROOT.TMath.Poisson(args[0], maxExp) > 1e-12):
                         #print "Poisson(%d, maxExp = %f) = %g > 1e-12" % (args[0], maxExp, ROOT.TMath.Poisson(args[0], maxExp))
                         maxExp *= 1.2;
                     minObs = args[0];
-                    while minObs > 0 and (ROOT.TMath.Poisson(minObs, args[0]+1) > 1e-12): 
+                    while minObs > 0 and (ROOT.TMath.Poisson(minObs, args[0]+1) > 1e-12):
                         #print "Poisson(minObs = %d, %f) = %g > 1e-12" % (minObs, args[0]+1, ROOT.TMath.Poisson(minObs, args[0]+1))
                         minObs -= (sqrt(args[0]) if args[0] > 10 else 1);
                     maxObs = args[0]+2;
-                    while (ROOT.TMath.Poisson(maxObs, args[0]+1) > 1e-12): 
+                    while (ROOT.TMath.Poisson(maxObs, args[0]+1) > 1e-12):
                         #print "Poisson(maxObs = %d, %f) = %g > 1e-12" % (maxObs, args[0]+1, ROOT.TMath.Poisson(maxObs, args[0]+1))
                         maxObs += (sqrt(args[0]) if args[0] > 10 else 2);
                     self.doObj("%s_Pdf" % n, "Poisson", "%s_In[%d,%f,%f], %s[%f,%f,%f], 1" % (n,args[0],minObs,maxObs,n,args[0]+1,minExp,maxExp))
@@ -326,7 +319,7 @@
                     self.out.var("%s_In" % n).setConstant(True)
             elif pdf == "param":
                 mean = float(args[0])
-                if "/" in args[1]: 
+                if "/" in args[1]:
                     sigmaL,sigmaR = args[1].split("/")
                     if sigmaL[0] != "-" or sigmaR[0] != "+": raise RuntimeError, "Asymmetric parameter uncertainties should be entered as -x/+y"
                     sigmaL = sigmaL[1:]; sigmaR = sigmaR[1:]
@@ -371,10 +364,10 @@
                     self.out.var("%s_In" % n).setConstant(True)
                 globalobs.append("%s_In" % n)
                 #if self.options.optimizeBoundNuisances: self.out.var(n).setAttribute("optimizeBounds")
-	    elif pdf == "extArg" : continue  
+	    elif pdf == "extArg" : continue
 
             else: raise RuntimeError, "Unsupported pdf %s" % pdf
-            if nofloat: 
+            if nofloat:
               self.out.var(n).setAttribute("globalConstrained",True)
             #self.out.var(n).Print('V')
             if n in self.DC.frozenNuisances:
@@ -396,7 +389,7 @@
             self.doSet("nuisances", ",".join(["%s"    % n for (n,nf,p,a,e) in self.DC.systs]))
             self.doObj("nuisancePdf", "PROD", ",".join(["%s_Pdf" % n for (n,nf,p,a,e) in self.DC.systs]))
             self.doSet("globalObservables", ",".join(globalobs))
-	
+
     def doNuisancesGroups(self):
         # Prepare a dictionary of which group a certain nuisance belongs to
         groupsFor = {}
@@ -438,7 +431,7 @@
                     continue
                 # get model-dependent scale factor
                 scale = self.physics.getYieldScale(b,p)
-                if scale == 0:  
+                if scale == 0:
                     self.doVar("n_exp_bin%s_proc_%s[%g]" % (b, p, 0))
                     continue
                 # collect multiplicative corrections
@@ -449,12 +442,12 @@
                 alogNorms = [] # (kappaLo, kappaHi, RooAbsReal) asymm lnN
                 if scale == 1:
                     pass
-                elif type(scale) == str: 
+                elif type(scale) == str:
                     factors.append(scale)
                 else:
                     raise RuntimeError, "Physics model returned something which is neither a name, nor 0, nor 1."
 
-		# look for rate param for this bin 
+		# look for rate param for this bin
 		if "%sAND%s"%(b,p) in self.DC.rateParams.keys():
 		  for rk in range(len(self.DC.rateParams["%sAND%s"%(b,p)])):
 		    argu = self.DC.rateParams["%sAND%s"%(b,p)][rk][0][0]
@@ -489,7 +482,7 @@
                                                     args[0], errline[b][p], self.DC.exp[b][p], n)
                         if gamma != None:
                             raise RuntimeError, "More than one gmN uncertainty for the same bin and process (second one is %s)" % n
-                        gamma = n; nominal = errline[b][p]; 
+                        gamma = n; nominal = errline[b][p];
                     else: raise RuntimeError, "Unsupported pdf %s" % pdf
                 # optimize constants
                 if len(factors) + len(logNorms) + len(alogNorms) == 0:
@@ -514,7 +507,7 @@
         if self.options.out == None: raise RuntimeException
         for nuis,warn in self.DC.flatParamNuisances.iteritems():
             if self.out.var(nuis): self.out.var(nuis).setAttribute("flatParam")
-            elif warn: stderr.write("Missing variable %s declared as flatParam, will create one!\n" % nuis)	
+            elif warn: stderr.write("Missing variable %s declared as flatParam, will create one!\n" % nuis)
         mc_s = ROOT.RooStats.ModelConfig("ModelConfig",       self.out)
         mc_b = ROOT.RooStats.ModelConfig("ModelConfig_bonly", self.out)
         for (l,mc) in [ ('s',mc_s), ('b',mc_b) ]:
@@ -543,7 +536,7 @@
     """ModelBuilder to make a counting experiment"""
     def __init__(self,datacard,options):
         ModelBuilder.__init__(self,datacard,options)
-        if datacard.hasShapes: 
+        if datacard.hasShapes:
             raise RuntimeError, "You're using a CountingModelBuilder for a model that has shapes"
     def doObservables(self):
         if len(self.DC.obs):
@@ -556,7 +549,7 @@
             for b in self.DC.bins:
                 self.doVar('n_obs_bin%s[1]' % b)
                 self.out.var('n_obs_bin%s'%b).setMin(0)
-            
+
         self.doSet("observables", ",".join(["n_obs_bin%s" % b for b in self.DC.bins]))
         if len(self.DC.obs):
             if self.options.bin:
@@ -581,7 +574,7 @@
                 self.doObj("%s_b_%d" % (prefix,i), "PROD", ",".join(["pdf_bin%s_bonly" % self.DC.bins[j] for j in range(10*i,min(nbins,10*i+10))]))
             self.doObj("%s_s" % prefix, "PROD", ",".join([prefix+"_s_%d" % i for i in range(nblocks)]))
             self.doObj("%s_b" % prefix, "PROD", ",".join([prefix+"_b_%d" % i for i in range(nblocks)]))
-        else: 
+        else:
             self.doObj("%s_s" % prefix, "PROD", ",".join(["pdf_bin%s"       % b for b in self.DC.bins]))
             self.doObj("%s_b" % prefix, "PROD", ",".join(["pdf_bin%s_bonly" % b for b in self.DC.bins]))
         if len(self.DC.systs): # multiply by nuisances if needed
