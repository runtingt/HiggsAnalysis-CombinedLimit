--- conflicted
+++ resolved
@@ -131,16 +131,12 @@
 	  if self.out.arg(rp): continue
 	  argv = self.DC.extArgs[rp][-1]
 	  if ":" in argv:
-<<<<<<< HEAD
 	    split = argv.split(":")
             importargs = []
             if "RecycleConflictNodes" in split:
                 split.remove("RecycleConflictNodes")
                 importargs.append(ROOT.RooFit.RecycleConflictNodes())
             fin, wsn = split
-=======
-	    fin,wsn = argv.split(":")
->>>>>>> 5518b997
 	    if (fin,wsn) in open_files:
 		  wstmp = open_files[(fin,wsn)]
 		  if not wstmp.arg(rp):
@@ -539,10 +535,7 @@
                         if gamma != None:
                             raise RuntimeError, "More than one gmN uncertainty for the same bin and process (second one is %s)" % n
                         gamma = n; nominal = errline[b][p];
-<<<<<<< HEAD
-=======
                         selfNormRate = selfNormRate / args[0]
->>>>>>> 5518b997
                     else: raise RuntimeError, "Unsupported pdf %s" % pdf
                 # optimize constants
                 if len(factors) + len(logNorms) + len(alogNorms) == 0:
