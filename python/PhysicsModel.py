import re

### Class that takes care of building a physics model by combining individual channels and processes together
### Things that it can do:
###   - define the parameters of interest (in the default implementation , "r")
###   - define other constant model parameters (e.g., "MH")
###   - yields a scaling factor for each pair of bin and process (by default, constant for background and linear in "r" for signal)
###   - possibly modifies the systematical uncertainties (does nothing by default)
class PhysicsModel:
    def __init__(self):
        pass
    def setModelBuilder(self, modelBuilder):
        "Connect to the ModelBuilder to get workspace, datacard and options. Should not be overloaded."
        self.modelBuilder = modelBuilder
        self.DC = modelBuilder.DC
        self.options = modelBuilder.options
    def setPhysicsOptions(self,physOptions):
        "Receive a list of strings with the physics options from command line"
        pass
    def doParametersOfInterest(self):
        """Create POI and other parameters, and define the POI set."""
        # --- Signal Strength as only POI --- 
        self.modelBuilder.doVar("r[1,0,20]");
        self.modelBuilder.doSet("POI","r")
        # --- Higgs Mass as other parameter ----
        if self.options.mass != 0:
            if self.modelBuilder.out.var("MH"):
              self.modelBuilder.out.var("MH").removeRange()
              self.modelBuilder.out.var("MH").setVal(self.options.mass)
            else:
              self.modelBuilder.doVar("MH[%g]" % self.options.mass); 
    def preProcessNuisances(self,nuisances):
        "receive the usual list of (name,nofloat,pdf,args,errline) to be edited"
        pass # do nothing by default
    def getYieldScale(self,bin,process):
        "Return the name of a RooAbsReal to scale this yield by or the two special values 1 and 0 (don't scale, and set to zero)"
        return "r" if self.DC.isSignal[process] else 1;
    def getChannelMask(self, bin):
        "Return the name of a RooAbsReal to mask the given bin (args != 0 => masked)"
        name = 'mask_%s' % bin
        # Check that the mask expression does't exist already, it might do
        # if it was already defined in the datacard
        if not self.modelBuilder.out.arg(name):
            self.modelBuilder.doVar('%s[0]' % name)
        return name
    def done(self):
        "Called after creating the model, except for the ModelConfigs"
        pass

class MultiSignalModel(PhysicsModel):
    def __init__(self):
        self.mHRange = []
        self.poiMap  = []
        self.pois    = {}
        self.verbose = False
        self.factories = []
    def setPhysicsOptions(self,physOptions):
        for po in physOptions:
            if po.startswith("higgsMassRange="):
                self.mHRange = po.replace("higgsMassRange=","").split(",")
                if len(self.mHRange) != 2:
                    raise RuntimeError, "Higgs mass range definition requires two extrema"
                elif float(self.mHRange[0]) >= float(self.mHRange[1]):
                    raise RuntimeError, "Extrema for Higgs mass range defined with inverterd order. Second must be larger the first"
            if po.startswith("verbose"):
                self.verbose = True
            if po.startswith("map="):
                (maplist,poi) = po.replace("map=","").split(":",1)
                maps = maplist.split(",")
                poiname = re.sub("\[.*","", poi)
                if "=" in poi:
                    poiname,expr = poi.split("=")
                    poi = expr.replace(";",":")
                    if self.verbose: print "Will create expression ",poiname," with factory ",poi
                    self.factories.append(poi)
                elif poiname not in self.pois and poi not in [ "1", "0"]:
                    if self.verbose: print "Will create a POI ",poiname," with factory ",poi
                    self.pois[poiname] = poi
                if self.verbose:  print "Mapping ",poiname," to ",maps," patterns"
                self.poiMap.append((poiname, maps))
    def doParametersOfInterest(self):
        """Create POI and other parameters, and define the POI set."""
        # --- Higgs Mass as other parameter ----
        poiNames = []
        # first do all non-factory statements, so all params are defined
        for pn,pf in self.pois.items():
            poiNames.append(pn)
            self.modelBuilder.doVar(pf)
        # then do all factory statements (so vars are already defined)
        for pf in self.factories:
            self.modelBuilder.factory_(pf)
        if self.modelBuilder.out.var("MH"):
            if len(self.mHRange):
                print 'MH will be left floating within', self.mHRange[0], 'and', self.mHRange[1]
                self.modelBuilder.out.var("MH").setRange(float(self.mHRange[0]),float(self.mHRange[1]))
                self.modelBuilder.out.var("MH").setConstant(False)
                poiNames += [ 'MH' ]
            else:
                print 'MH will be assumed to be', self.options.mass
                self.modelBuilder.out.var("MH").removeRange()
                self.modelBuilder.out.var("MH").setVal(self.options.mass)
        else:
            if len(self.mHRange):
                print 'MH will be left floating within', self.mHRange[0], 'and', self.mHRange[1]
                self.modelBuilder.doVar("MH[%s,%s]" % (self.mHRange[0],self.mHRange[1]))
                poiNames += [ 'MH' ]
            else:
                print 'MH (not there before) will be assumed to be', self.options.mass
                self.modelBuilder.doVar("MH[%g]" % self.options.mass)
        self.modelBuilder.doSet("POI",",".join(poiNames))
    def getYieldScale(self,bin,process):
        string = "%s/%s" % (bin,process)
        poi = 1
        for p, list in self.poiMap:
            for l in list:
                if re.match(l, string): poi = p
        print "Will scale ", string, " by ", poi
        if poi in ["1","0"]: return int(poi)
        return poi;


### This base class implements signal yields by production and decay mode
### Specific models can be obtained redefining getHiggsSignalYieldScale
SM_HIGG_DECAYS   = [ "hww", "hzz", "hgg", "htt", "hbb", 'hzg', 'hmm', 'hcc', 'hgluglu' ]
SM_HIGG_PROD     = [ "ggH", "qqH", "VH", "WH", "ZH", "ttH", "tHq", "tHW", "ggZH", "bbH" ,"WPlusH","WMinusH"]
BSM_HIGGS_DECAYS = [ "hinv" ]
ALL_HIGGS_DECAYS = SM_HIGG_DECAYS + BSM_HIGGS_DECAYS
ALL_HIGGS_PROD   = SM_HIGG_PROD
def getHiggsProdDecMode(bin,process,options):
    """Return a triple of (production, decay, energy)"""
    processSource = process
    decaySource   = options.fileName+":"+bin # by default, decay comes from the datacard name or bin label
    if "_" in process: 
<<<<<<< HEAD
        (processSource, decaySource) = process.split("_")[0],process.split("_")[-1] # ignore anything in the middle for SM-like higgs
=======
        print process.split("_")[0],process.split("_")[-1]
        #(processSource, decaySource) = "_".join(process.split("_")[0]),process.split("_")[-1] # ignore anything in the middle for SM-like higgs
        (processSource, decaySource) = (process.split("_")[0],process.split("_")[-1]) # ignore anything in the middle for SM-like higgs
        if (decaySource=='had' or decaySource=='lep'): # the process is missing the decay string
            decaySource=options.fileName+":"+bin # put it back to the default
>>>>>>> 26276f0a
        if decaySource not in ALL_HIGGS_DECAYS:
            print "ERROR", "Validation Error: signal process %s has a postfix %s which is not one recognized higgs decay modes (%s)" % (process,decaySource,ALL_HIGGS_DECAYS)
            #raise RuntimeError, "Validation Error: signal process %s has a postfix %s which is not one recognized higgs decay modes (%s)" % (process,decaySource,ALL_HIGGS_DECAYS)
    if processSource not in ALL_HIGGS_PROD :
        raise RuntimeError, "Validation Error: signal process %s not among the allowed ones." % processSource
    #
    foundDecay = None
    for D in ALL_HIGGS_DECAYS:
        if D in decaySource:
            if foundDecay: raise RuntimeError, "Validation Error: decay string %s contains multiple known decay names" % decaySource
            foundDecay = D
    if not foundDecay: raise RuntimeError, "Validation Error: decay string %s does not contain any known decay name" % decaySource
    #
    foundEnergy = None
    for D in [ '7TeV', '8TeV', '13TeV', '14TeV' ]:
        if D in decaySource:
            if foundEnergy: raise RuntimeError, "Validation Error: decay string %s contains multiple known energies" % decaySource
            foundEnergy = D
    if not foundEnergy:
        for D in [ '7TeV', '8TeV', '13TeV', '14TeV' ]:
            if D in options.fileName+":"+bin:
                if foundEnergy: raise RuntimeError, "Validation Error: decay string %s contains multiple known energies" % decaySource
                foundEnergy = D
    if not foundEnergy:
        #foundEnergy = '7TeV' ## To ensure backward compatibility
        foundEnergy = '13TeV' ## To ensure 13 TeV combination works
        print "Warning: decay string %s does not contain any known energy, assuming %s" % (decaySource, foundEnergy)
    #
    return (processSource, foundDecay, foundEnergy)


class SMLikeHiggsModel(PhysicsModel):
    def getHiggsSignalYieldScale(self, production, decay, energy):
            raise RuntimeError, "Not implemented"
    def getYieldScale(self,bin,process):
        "Split in production and decay, and call getHiggsSignalYieldScale; return 1 for backgrounds "
        if process=="ggH_hww125": return self.getHiggsSignalYieldScale('ggH', 'hww', '13TeV') # hww process in the htt datacard is a background and has an illegal postfix
        if process=="H_htt": return self.getHiggsSignalYieldScale('ggH', 'htt', '13TeV') # hack to make combination work, since WW datacrd has an improper naming 
        if not self.DC.isSignal[process]: return 1
        (processSource, foundDecay, foundEnergy) = getHiggsProdDecMode(bin,process,self.options)
        return self.getHiggsSignalYieldScale(processSource, foundDecay, foundEnergy)

class StrictSMLikeHiggsModel(SMLikeHiggsModel):
    "Doesn't do anything more, but validates that the signal process names are correct"
    def getHiggsSignalYieldScale(self,production,decay, energy):
            if production == "VH": print "WARNING: VH production is deprecated and not supported in coupling fits"
            return "r"

class FloatingHiggsMass(SMLikeHiggsModel):
    "assume the SM coupling but let the Higgs mass to float"
    def __init__(self):
        SMLikeHiggsModel.__init__(self) # not using 'super(x,self).__init__' since I don't understand it
        self.mHRange = ['115','135'] # default
        self.rMode   = 'poi'
    def setPhysicsOptions(self,physOptions):
        for po in physOptions:
            if po.startswith("higgsMassRange="):
                self.mHRange = po.replace("higgsMassRange=","").split(",")
                print 'The Higgs mass range:', self.mHRange
                if len(self.mHRange) != 2:
                    raise RuntimeError, "Higgs mass range definition requires two extrema"
                elif float(self.mHRange[0]) >= float(self.mHRange[1]):
                    raise RuntimeError, "Extrama for Higgs mass range defined with inverterd order. Second must be larger the first"
            if po.startswith("signalStrengthMode="): 
                self.rMode = po.replace("signalStrengthMode=","")
    def doParametersOfInterest(self):
        """Create POI out of signal strength and MH"""
        # --- Signal Strength as only POI --- 
        POIs="MH"
        if self.rMode.startswith("fixed,"):
            self.modelBuilder.doVar("r[%s]" % self.rMode.replace("fixed,",""))
        else:
            self.modelBuilder.doVar("r[1,0,10]")
            if   self.rMode == "poi": POIs = "r,MH"
            elif self.rMode == "nuisance":  self.modelBuilder.out.var("r").setAttribute("flatParam")
            else: raise RuntimeError, "FloatingHiggsMass: the signal strength must be set to 'poi'(default), 'nuisance' or 'fixed,<value>'"
        if self.modelBuilder.out.var("MH"):
            self.modelBuilder.out.var("MH").setRange(float(self.mHRange[0]),float(self.mHRange[1]))
            self.modelBuilder.out.var("MH").setConstant(False)
        else:
            self.modelBuilder.doVar("MH[%s,%s]" % (self.mHRange[0],self.mHRange[1])) 
        self.modelBuilder.doSet("POI",POIs)
    def getHiggsSignalYieldScale(self,production,decay, energy):
            return "r"


class FloatingXSHiggs(SMLikeHiggsModel):
    "Float independently ggH and qqH cross sections"
    def __init__(self):
        SMLikeHiggsModel.__init__(self) # not using 'super(x,self).__init__' since I don't understand it
        self.modes = SM_HIGG_PROD
        self.mHRange  = []
        self.ggHRange = ['0', '4']
        self.qqHRange = ['0','10']
        self.VHRange  = ['0','20']
        self.WHRange  = ['0','20']
        self.ZHRange  = ['0','20']
        self.ttHRange = ['0','20']
        self.ttHasggH = False
        self.pois     = None
    def setPhysicsOptions(self,physOptions):
        for po in physOptions:
            if po.startswith("modes="): self.modes = po.replace("modes=","").split(",")
            if po.startswith("ttH=ggH"): 
                self.ttHasggH = True
            if po.startswith("poi="):
                self.pois = ",".join(["r_%s" % X for X in po.replace("poi=","").split(",")])
            if po.startswith("higgsMassRange="):
                self.mHRange = po.replace("higgsMassRange=","").split(",")
                if len(self.mHRange) != 2:
                    raise RuntimeError, "Higgs mass range definition requires two extrema"
                elif float(self.mHRange[0]) >= float(self.mHRange[1]):
                    raise RuntimeError, "Higgs mass range: Extrema for Higgs mass range defined with inverterd order. Second must be larger the first"
            if po.startswith("ggHRange="):
                self.ggHRange = po.replace("ggHRange=","").split(":")
                if len(self.ggHRange) != 2:
                    raise RuntimeError, "ggH signal strength range requires minimal and maximal value"
                elif float(self.ggHRange[0]) >= float(self.ggHRange[1]):
                    raise RuntimeError, "minimal and maximal range swapped. Second value must be larger first one"
            if po.startswith("qqHRange="):
                self.qqHRange = po.replace("qqHRange=","").split(":")
                if len(self.qqHRange) != 2:
                    raise RuntimeError, "qqH signal strength range requires minimal and maximal value"
                elif float(self.qqHRange[0]) >= float(self.qqHRange[1]):
                    raise RuntimeError, "minimal and maximal range swapped. Second value must be larger first one"                
            if po.startswith("VHRange="):
                self.VHRange = po.replace("VHRange=","").split(":")
                if len(self.VHRange) != 2:
                    raise RuntimeError, "VH signal strength range requires minimal and maximal value"
                elif float(self.VHRange[0]) >= float(self.VHRange[1]):
                    raise RuntimeError, "minimal and maximal range swapped. Second value must be larger first one"
            if po.startswith("WHRange="):
                self.WHRange = po.replace("WHRange=","").split(":")
                if len(self.WHRange) != 2:
                    raise RuntimeError, "WH signal strength range requires minimal and maximal value"
                elif float(self.WHRange[0]) >= float(self.WHRange[1]):
                    raise RuntimeError, "minimal and maximal range swapped. Second value must be larger first one"
            if po.startswith("ZHRange="):
                self.ZHRange = po.replace("ZHRange=","").split(":")
                if len(self.ZHRange) != 2:
                    raise RuntimeError, "ZH signal strength range requires minimal and maximal value"
                elif float(self.ZHRange[0]) >= float(self.ZHRange[1]):
                    raise RuntimeError, "minimal and maximal range swapped. Second value must be larger first one"                
            if po.startswith("ttHRange="):
                self.ttHRange = po.replace("ttHRange=","").split(":")
                if len(self.ttHRange) != 2:
                    raise RuntimeError, "ttH signal strength range requires minimal and maximal value"
                elif float(self.ttHRange[0]) >= float(self.ttHRange[1]):
                    raise RuntimeError, "minimal and maximal range swapped. Second value must be larger first one"
        if self.ttHasggH:
            if "ggH" not in self.modes: raise RuntimeError, "Cannot set ttH=ggH if ggH is not an allowed mode"
            if "ttH" in self.modes: self.modes.remove("ttH")
    def doParametersOfInterest(self):
        """Create POI and other parameters, and define the POI set."""
        # --- Signal Strength as only POI ---
        if "ggH" in self.modes: self.modelBuilder.doVar("r_ggH[1,%s,%s]" % (self.ggHRange[0], self.ggHRange[1]))
        if "qqH" in self.modes: self.modelBuilder.doVar("r_qqH[1,%s,%s]" % (self.qqHRange[0], self.qqHRange[1]))
        if "VH"  in self.modes: self.modelBuilder.doVar("r_VH[1,%s,%s]"  % (self.VHRange [0], self.VHRange [1]))
        if "WH"  in self.modes: self.modelBuilder.doVar("r_WH[1,%s,%s]"  % (self.WHRange [0], self.WHRange [1]))
        if "ZH"  in self.modes: self.modelBuilder.doVar("r_ZH[1,%s,%s]"  % (self.ZHRange [0], self.ZHRange [1]))
        if "ttH" in self.modes: self.modelBuilder.doVar("r_ttH[1,%s,%s]" % (self.ttHRange[0], self.ttHRange[1]))
        poi = ",".join(["r_"+m for m in self.modes])
        if self.pois: poi = self.pois
        # --- Higgs Mass as other parameter ----
        if self.modelBuilder.out.var("MH"):
            if len(self.mHRange):
                print 'MH will be left floating within', self.mHRange[0], 'and', self.mHRange[1]
                self.modelBuilder.out.var("MH").setRange(float(self.mHRange[0]),float(self.mHRange[1]))
                self.modelBuilder.out.var("MH").setConstant(False)
                poi+=',MH'
            else:
                print 'MH will be assumed to be', self.options.mass
                self.modelBuilder.out.var("MH").removeRange()
                self.modelBuilder.out.var("MH").setVal(self.options.mass)
        else:
            if len(self.mHRange):
                print 'MH will be left floating within', self.mHRange[0], 'and', self.mHRange[1]
                self.modelBuilder.doVar("MH[%s,%s]" % (self.mHRange[0],self.mHRange[1]))
                poi+=',MH'
            else:
                print 'MH (not there before) will be assumed to be', self.options.mass
                self.modelBuilder.doVar("MH[%g]" % self.options.mass)
        self.modelBuilder.doSet("POI",poi)
    def getHiggsSignalYieldScale(self,production,decay, energy):
        if production in ["ggH","bbH"]: return ("r_ggH" if "ggH" in self.modes else 1)
        if production == "qqH": return ("r_qqH" if "qqH" in self.modes else 1)
        if production in ["ttH","tHq","tHW"]: return ("r_ttH" if "ttH" in self.modes else ("r_ggH" if self.ttHasggH else 1))
        if production in [ "WPlusH", "WMinusH", "WH", "ZH", "VH", "ggZH" ]: return ("r_VH" if "VH" in self.modes else 1)
        raise RuntimeError, "Unknown production mode '%s'" % production

class RvRfXSHiggs(SMLikeHiggsModel):
    "Float ggH and ttH together and VH and qqH together"
    def __init__(self):
        SMLikeHiggsModel.__init__(self) # not using 'super(x,self).__init__' since I don't understand it
        self.floatMass = False        

    def setPhysicsOptions(self,physOptions):
        for po in physOptions:
            if po.startswith("higgsMassRange="):
                self.floatMass = True
                self.mHRange = po.replace("higgsMassRange=","").split(",")
                print 'The Higgs mass range:', self.mHRange
                if len(self.mHRange) != 2:
                    raise RuntimeError, "Higgs mass range definition requires two extrema."
                elif float(self.mHRange[0]) >= float(self.mHRange[1]):
                    raise RuntimeError, "Extrema for Higgs mass range defined with inverterd order. Second must be larger the first."
    def doParametersOfInterest(self):
        """Create POI out of signal strength and MH"""
        # --- Signal Strength as only POI --- 
        self.modelBuilder.doVar("RV[1,-5,15]")
        self.modelBuilder.doVar("RF[1,-4,8]")
        if self.floatMass:
            if self.modelBuilder.out.var("MH"):
                self.modelBuilder.out.var("MH").setRange(float(self.mHRange[0]),float(self.mHRange[1]))
                self.modelBuilder.out.var("MH").setConstant(False)
            else:
                self.modelBuilder.doVar("MH[%s,%s]" % (self.mHRange[0],self.mHRange[1])) 
            self.modelBuilder.doSet("POI",'RV,RF,MH')
        else:
            if self.modelBuilder.out.var("MH"):
                self.modelBuilder.out.var("MH").setVal(self.options.mass)
                self.modelBuilder.out.var("MH").setConstant(True)
            else:
                self.modelBuilder.doVar("MH[%g]" % self.options.mass) 
            self.modelBuilder.doSet("POI",'RV,RF')

    def getHiggsSignalYieldScale(self,production,decay, energy):
        if production in ['ggH', 'ttH', 'bbH', 'tHq', 'tHW']:
            return 'RF'
        if production in ['qqH', 'WH', 'ZH', 'VH', 'ggZH','WPlusH','WMinusH']:
            return 'RV'
        raise RuntimeError, "Unknown production mode '%s'" % production

class FloatingBRHiggs(SMLikeHiggsModel):
    "Float independently branching ratios"
    def __init__(self):
        SMLikeHiggsModel.__init__(self) # not using 'super(x,self).__init__' since I don't understand it
        self.modes = SM_HIGG_DECAYS   #[ "hbb", "htt", "hgg", "hww", "hzz" ]
        self.modemap = {}
        self.mHRange = []
    def setPhysicsOptions(self,physOptions):
        for po in physOptions:
            if po.startswith("modes="): self.modes = po.replace("modes=","").split(",")
            if po.startswith("map="): 
                (mfrom,mto) = po.replace("map=","").split(":")
                self.modemap[mfrom] = mto
            if po.startswith("higgsMassRange="):
                self.mHRange = po.replace("higgsMassRange=","").split(",")
                if len(self.mHRange) != 2:
                    raise RuntimeError, "Higgs mass range definition requires two extrema"
                elif float(self.mHRange[0]) >= float(self.mHRange[1]):
                    raise RuntimeError, "Extrema for Higgs mass range defined with inverterd order. Second must be larger the first"
    def doParametersOfInterest(self):
        """Create POI and other parameters, and define the POI set."""
        # --- Signal Strength as only POI --- 
        for m in self.modes: 
            self.modelBuilder.doVar("r_%s[1,0,10]" % m);
        poi = ",".join(["r_"+m for m in self.modes])
        # --- Higgs Mass as other parameter ----
        if self.modelBuilder.out.var("MH"):
            if len(self.mHRange):
                print 'MH will be left floating within', self.mHRange[0], 'and', self.mHRange[1]
                self.modelBuilder.out.var("MH").setRange(float(self.mHRange[0]),float(self.mHRange[1]))
                self.modelBuilder.out.var("MH").setConstant(False)
                poi+=',MH'
            else:
                print 'MH will be assumed to be', self.options.mass
                self.modelBuilder.out.var("MH").removeRange()
                self.modelBuilder.out.var("MH").setVal(self.options.mass)
        else:
            if len(self.mHRange):
                print 'MH will be left floating within', self.mHRange[0], 'and', self.mHRange[1]
                self.modelBuilder.doVar("MH[%s,%s]" % (self.mHRange[0],self.mHRange[1]))
                poi+=',MH'
            else:
                print 'MH (not there before) will be assumed to be', self.options.mass
                self.modelBuilder.doVar("MH[%g]" % self.options.mass)
        self.modelBuilder.doSet("POI",poi)
    def getHiggsSignalYieldScale(self,production,decay, energy):
        if decay in self.modes: 
            return "r_"+decay
        if decay in self.modemap:
            if self.modemap[decay] in [ "1", "0" ]:
                return int(self.modemap[decay])
            else:
                return "r_"+self.modemap[decay]
        raise RuntimeError, "Unknown decay mode '%s'" % decay

class RvfBRHiggs(SMLikeHiggsModel):
    "Float ratio of (VH+qqH)/(ggH+ttH) and BR's"
    def __init__(self):
        SMLikeHiggsModel.__init__(self) # not using 'super(x,self).__init__' since I don't understand it
        self.floatMass = False        
        self.modes = SM_HIGG_DECAYS #[ "hbb", "htt", "hgg", "hww", "hzz" ]
    def setPhysicsOptions(self,physOptions):
        for po in physOptions:
            if po.startswith("modes="): self.modes = po.replace("modes=","").split(",")
            if po.startswith("higgsMassRange="):
                self.floatMass = True
                self.mHRange = po.replace("higgsMassRange=","").split(",")
                print 'The Higgs mass range:', self.mHRange
                if len(self.mHRange) != 2:
                    raise RuntimeError, "Higgs mass range definition requires two extrema."
                elif float(self.mHRange[0]) >= float(self.mHRange[1]):
                    raise RuntimeError, "Extrema for Higgs mass range defined with inverterd order. Second must be larger the first."
    def doParametersOfInterest(self):
        """Create POI out of signal strength and MH"""
        # --- Signal Strength as only POI --- 
        self.modelBuilder.doVar("Rvf[1,-5,20]")
        poi = "Rvf"
        for mode in self.modes:
            poi += ',r_'+mode;
            self.modelBuilder.doVar("r_%s[1,0,5]" % mode)
            self.modelBuilder.factory_("expr::rv_%s(\"@0*@1\",Rvf,r_%s)" % (mode,mode))
        if self.floatMass:
            if self.modelBuilder.out.var("MH"):
                self.modelBuilder.out.var("MH").setRange(float(self.mHRange[0]),float(self.mHRange[1]))
                self.modelBuilder.out.var("MH").setConstant(False)
            else:
                self.modelBuilder.doVar("MH[%s,%s]" % (self.mHRange[0],self.mHRange[1])) 
            self.modelBuilder.doSet("POI",poi+',MH')
        else:
            if self.modelBuilder.out.var("MH"):
                self.modelBuilder.out.var("MH").setVal(self.options.mass)
                self.modelBuilder.out.var("MH").setConstant(True)
            else:
                self.modelBuilder.doVar("MH[%g]" % self.options.mass) 
            self.modelBuilder.doSet("POI",poi)
    def getHiggsSignalYieldScale(self,production,decay, energy):
        if production in ['ggH', 'ttH', "bbH", "tHq", "tHW"]:
            return 'r_'+decay
        if production in ['qqH', 'WH','WPlusH','WMinusH', 'ZH', 'VH', "ggZH"]:
            return 'rv_'+decay
        raise RuntimeError, "Unknown production mode '%s'" % production

class ThetaVFBRHiggs(SMLikeHiggsModel):
    "Float ratio of (VH+qqH)/(ggH+ttH) and BR's"
    def __init__(self):
        SMLikeHiggsModel.__init__(self) # not using 'super(x,self).__init__' since I don't understand it
        self.floatMass = False        
        self.modes = SM_HIGG_DECAYS #[ "hbb", "htt", "hgg", "hww", "hzz" ]
    def setPhysicsOptions(self,physOptions):
        for po in physOptions:
            if po.startswith("modes="): self.modes = po.replace("modes=","").split(",")
            if po.startswith("higgsMassRange="):
                self.floatMass = True
                self.mHRange = po.replace("higgsMassRange=","").split(",")
                print 'The Higgs mass range:', self.mHRange
                if len(self.mHRange) != 2:
                    raise RuntimeError, "Higgs mass range definition requires two extrema."
                elif float(self.mHRange[0]) >= float(self.mHRange[1]):
                    raise RuntimeError, "Extrema for Higgs mass range defined with inverterd order. Second must be larger the first."
    def doParametersOfInterest(self):
        """Create POI out of signal strength and MH"""
        # --- Signal Strength as only POI --- 
        self.modelBuilder.doVar("thetaVF[0.78539816339744828,-1.5707963267948966,3.1415926535897931]")
        #self.modelBuilder.doVar("thetaVF[0.78539816339744828,0,1.5707963267948966]")
        poi = "thetaVF"
        for mode in self.modes:
            poi += ',r_'+mode;
            self.modelBuilder.doVar("r_%s[1,0,5]" % mode)
            self.modelBuilder.factory_("expr::rv_%s(\"sin(@0)*@1\",thetaVF,r_%s)" % (mode,mode))
            self.modelBuilder.factory_("expr::rf_%s(\"cos(@0)*@1\",thetaVF,r_%s)" % (mode,mode))
        if self.floatMass:
            if self.modelBuilder.out.var("MH"):
                self.modelBuilder.out.var("MH").setRange(float(self.mHRange[0]),float(self.mHRange[1]))
                self.modelBuilder.out.var("MH").setConstant(False)
            else:
                self.modelBuilder.doVar("MH[%s,%s]" % (self.mHRange[0],self.mHRange[1])) 
            self.modelBuilder.doSet("POI",poi+',MH')
        else:
            if self.modelBuilder.out.var("MH"):
                self.modelBuilder.out.var("MH").setVal(self.options.mass)
                self.modelBuilder.out.var("MH").setConstant(True)
            else:
                self.modelBuilder.doVar("MH[%g]" % self.options.mass) 
            self.modelBuilder.doSet("POI",poi)
    def getHiggsSignalYieldScale(self,production,decay, energy):
        if production in ['ggH', 'ttH', 'bbH', 'tHq', 'tHW']:
            return 'rf_'+decay
        if production in ['qqH', 'WH','WPlusH','WMinusH', 'ZH', 'VH', 'ggZH']:
            return 'rv_'+decay
        raise RuntimeError, "Unknown production mode '%s'" % production


class FloatingXSBRHiggs(SMLikeHiggsModel):
    "Float independently cross sections and branching ratios"
    def __init__(self):
        SMLikeHiggsModel.__init__(self) # not using 'super(x,self).__init__' since I don't understand it
        self.mHRange = []
        self.poiNames = []
    def setPhysicsOptions(self,physOptions):
        for po in physOptions:
            if po.startswith("higgsMassRange="):
                self.mHRange = po.replace("higgsMassRange=","").split(",")
                if len(self.mHRange) != 2:
                    raise RuntimeError, "Higgs mass range definition requires two extrema"
                elif float(self.mHRange[0]) >= float(self.mHRange[1]):
                    raise RuntimeError, "Extrema for Higgs mass range defined with inverterd order. Second must be larger the first"
    def doParametersOfInterest(self):
        """Create POI and other parameters, and define the POI set."""
        # --- Higgs Mass as other parameter ----
        if self.modelBuilder.out.var("MH"):
            if len(self.mHRange):
                print 'MH will be left floating within', self.mHRange[0], 'and', self.mHRange[1]
                self.modelBuilder.out.var("MH").setRange(float(self.mHRange[0]),float(self.mHRange[1]))
                self.modelBuilder.out.var("MH").setConstant(False)
                self.poiNames += [ 'MH' ]
            else:
                print 'MH will be assumed to be', self.options.mass
                self.modelBuilder.out.var("MH").removeRange()
                self.modelBuilder.out.var("MH").setVal(self.options.mass)
        else:
            if len(self.mHRange):
                print 'MH will be left floating within', self.mHRange[0], 'and', self.mHRange[1]
                self.modelBuilder.doVar("MH[%s,%s]" % (self.mHRange[0],self.mHRange[1]))
                self.poiNames += [ 'MH' ]
            else:
                print 'MH (not there before) will be assumed to be', self.options.mass
                self.modelBuilder.doVar("MH[%g]" % self.options.mass)
    def getHiggsSignalYieldScale(self,production,decay, energy):
        prod = 'VH' if production in [ 'VH','WH','WPlusH','WMinusH', 'ZH', 'ggZH' ] else production
        name = "r_%s_%s" % (prod,decay)
        if name not in self.poiNames: 
            self.poiNames += [ name ]
            self.modelBuilder.doVar(name+"[1,0,10]")
        return name
    def done(self):
        self.modelBuilder.doSet("POI",",".join(self.poiNames))
        
class DoubleRatioHiggs(SMLikeHiggsModel):
    "Measure the ratio of two BR's profiling mu_V/mu_F"
    def __init__(self):
        SMLikeHiggsModel.__init__(self) # not using 'super(x,self).__init__' since I don't understand it
        self.floatMass = False        
        self.modes = [ ]
    def setPhysicsOptions(self,physOptions):
        for po in physOptions:
            if po.startswith("modes="): self.modes = po.replace("modes=","").split(",")
            if po.startswith("higgsMassRange="):
                self.floatMass = True
                self.mHRange = po.replace("higgsMassRange=","").split(",")
                print 'The Higgs mass range:', self.mHRange
                if len(self.mHRange) != 2:
                    raise RuntimeError, "Higgs mass range definition requires two extrema."
                elif float(self.mHRange[0]) >= float(self.mHRange[1]):
                    raise RuntimeError, "Extrema for Higgs mass range defined with inverterd order. Second must be larger the first."
    def doParametersOfInterest(self):
        """Create POI out of signal strength and MH"""
        if len(self.modes) != 2: raise RuntimeError, "must profide --PO modes=decay1,decay2"
        # --- Signal Strength as only POI --- 
        self.modelBuilder.doVar("rho[1,0,4]")
        self.modelBuilder.doVar("Rvf[1,0,4]")
        self.modelBuilder.doVar("rf_%s[1,0,4]" % self.modes[0])
        self.modelBuilder.factory_("prod::rf_%s(    rho, rf_%s)" % (self.modes[1], self.modes[0]))
        self.modelBuilder.factory_("prod::rv_%s(Rvf,rho, rf_%s)" % (self.modes[1], self.modes[0]))
        self.modelBuilder.factory_("prod::rv_%s(Rvf,     rf_%s)" % (self.modes[0], self.modes[0]))
        poi = "rho,Rvf,rf_%s" % self.modes[0]
        if self.floatMass:
            if self.modelBuilder.out.var("MH"):
                self.modelBuilder.out.var("MH").setRange(float(self.mHRange[0]),float(self.mHRange[1]))
                self.modelBuilder.out.var("MH").setConstant(False)
            else:
                self.modelBuilder.doVar("MH[%s,%s]" % (self.mHRange[0],self.mHRange[1])) 
            self.modelBuilder.doSet("POI",poi+',MH')
        else:
            if self.modelBuilder.out.var("MH"):
                self.modelBuilder.out.var("MH").setVal(self.options.mass)
                self.modelBuilder.out.var("MH").setConstant(True)
            else:
                self.modelBuilder.doVar("MH[%g]" % self.options.mass) 
            self.modelBuilder.doSet("POI",poi)
    def getHiggsSignalYieldScale(self,production,decay, energy):
        if decay not in self.modes:
            print "Warning: BR of extra decay %s will be kept to SM value."
            return 1 if production in ['ggH', 'ttH', 'bbH', 'tHq', 'tHW'] else "Rvf"
        if production in ['ggH', 'ttH', 'bbH', 'tHq', 'tHW']:
            return 'rf_'+decay
        if production in ['qqH', 'WH', 'ZH', 'VH', 'ggZH']:
            return 'rv_'+decay
        raise RuntimeError, "Unknown production mode '%s'" % production

class RatioBRSMHiggs(SMLikeHiggsModel): 
    "Measure the ratio of BR's for two decay modes" 
    def __init__(self): 
        SMLikeHiggsModel.__init__(self)  
        self.floatMass = False        
        self.modes = SM_HIGG_DECAYS  #set( ("hbb", "htt", "hgg", "hzz", "hww") ) 
	self.denominator = "hww" 

    def setPhysicsOptions(self,physOptions): 
        for po in physOptions: 
            if po.startswith("denominator="):
		self.denominator = po.replace("denominator=","") 
            if po.startswith("higgsMassRange="): 
                self.floatMass = True 
                self.mHRange = po.replace("higgsMassRange=","").split(",") 
                print 'The Higgs mass range:', self.mHRange 
                if len(self.mHRange) != 2: 
                    raise RuntimeError, "Higgs mass range definition requires two extrema." 
                elif float(self.mHRange[0]) >= float(self.mHRange[1]): 
                    raise RuntimeError, "Extrema for Higgs mass range defined with inverterd order. Second must be larger the first."      
	self.numerators = tuple(self.modes - set((self.denominator,)))
	print 'denominator: ',self.denominator
	print 'numerators: ',self.numerators
	
	
    def doParametersOfInterest(self): 
        """Create POI out of signal strength, MH and BR's""" 
        
	den = self.denominator
        self.modelBuilder.doVar("r_VF[1,-5,5]")
        self.modelBuilder.doVar("r_F_%(den)s[1,0,5]" % locals())
	self.modelBuilder.factory_("prod::r_V_%(den)s(r_VF, r_F_%(den)s)" % locals())
	
	pois = []
	for numerator in self.numerators:
		names = {'num':numerator,'den':self.denominator}
		pois.append("r_%(num)s_%(den)s" % names )
	        self.modelBuilder.doVar("r_%(num)s_%(den)s[1,-5,5]" % names)
	        self.modelBuilder.factory_("prod::r_F_%(num)s(r_F_%(den)s, r_%(num)s_%(den)s)" % names)
        	self.modelBuilder.factory_("prod::r_V_%(num)s(r_VF, r_F_%(num)s)" % names)

	poi = ','.join(pois)
	
        # --- Higgs Mass as other parameter ---- 
        if self.floatMass: 
            if self.modelBuilder.out.var("MH"): 
                self.modelBuilder.out.var("MH").setRange(float(self.mHRange[0]),float(self.mHRange[1])) 
                self.modelBuilder.out.var("MH").setConstant(False) 
            else: 
                self.modelBuilder.doVar("MH[%s,%s]" % (self.mHRange[0],self.mHRange[1])) 
            self.modelBuilder.doSet("POI",poi+',MH') 
        else: 
            if self.modelBuilder.out.var("MH"): 
                self.modelBuilder.out.var("MH").setVal(self.options.mass) 
                self.modelBuilder.out.var("MH").setConstant(True) 
            else: 
                self.modelBuilder.doVar("MH[%g]" % self.options.mass) 
            self.modelBuilder.doSet("POI",poi)     


    def getHiggsSignalYieldScale(self,production,decay, energy): 
#        if decay not in self.numerators and not in self.denominator:
        if production in ['ggH', 'ttH', 'bbH', 'tHq', 'tHW']:
	    print '%(production)s/%(decay)s scaled by r_F_%(decay)s'%locals()
            return 'r_F_'+decay 
        if production in ['qqH', 'WH',"WPlusH","WMinusH", 'ZH', 'VH', 'ggZH']: 
	    print '%(production)s/%(decay)s scaled by r_V_%(decay)s'%locals()
            return 'r_V_'+decay 
        raise RuntimeError, "Unknown production mode '%s'" % production 

defaultModel = PhysicsModel()
multiSignalModel = MultiSignalModel()
strictSMLikeHiggs = StrictSMLikeHiggsModel()
floatingXSHiggs = FloatingXSHiggs()
rVrFXSHiggs = RvRfXSHiggs()
floatingBRHiggs = FloatingBRHiggs()
rVFBRHiggs = RvfBRHiggs()
thetaVFBRHiggs = ThetaVFBRHiggs()
floatingXSBRHiggs = FloatingXSBRHiggs()
floatingHiggsMass = FloatingHiggsMass()
doubleRatioHiggs = DoubleRatioHiggs()
ratioBRSMHiggs = RatioBRSMHiggs()<|MERGE_RESOLUTION|>--- conflicted
+++ resolved
@@ -131,15 +131,12 @@
     processSource = process
     decaySource   = options.fileName+":"+bin # by default, decay comes from the datacard name or bin label
     if "_" in process: 
-<<<<<<< HEAD
-        (processSource, decaySource) = process.split("_")[0],process.split("_")[-1] # ignore anything in the middle for SM-like higgs
-=======
         print process.split("_")[0],process.split("_")[-1]
         #(processSource, decaySource) = "_".join(process.split("_")[0]),process.split("_")[-1] # ignore anything in the middle for SM-like higgs
         (processSource, decaySource) = (process.split("_")[0],process.split("_")[-1]) # ignore anything in the middle for SM-like higgs
         if (decaySource=='had' or decaySource=='lep'): # the process is missing the decay string
+            print "missing decay string"
             decaySource=options.fileName+":"+bin # put it back to the default
->>>>>>> 26276f0a
         if decaySource not in ALL_HIGGS_DECAYS:
             print "ERROR", "Validation Error: signal process %s has a postfix %s which is not one recognized higgs decay modes (%s)" % (process,decaySource,ALL_HIGGS_DECAYS)
             #raise RuntimeError, "Validation Error: signal process %s has a postfix %s which is not one recognized higgs decay modes (%s)" % (process,decaySource,ALL_HIGGS_DECAYS)
