--- conflicted
+++ resolved
@@ -276,11 +276,7 @@
                 if foundEnergy: raise RuntimeError, "Validation Error: decay string %s contains multiple known energies" % decaySource
                 foundEnergy = D
     if not foundEnergy:
-<<<<<<< HEAD
         foundEnergy = '13TeV' ## if using 81x, chances are its 13 TeV
-=======
-        foundEnergy = '13TeV' ## To ensure 13 TeV combination works
->>>>>>> 563c3a33
         print "Warning: decay string %s does not contain any known energy, assuming %s" % (decaySource, foundEnergy)
     if (processSource=="WPlusH" or processSource=="WMinusH"): processSource = "WH" # treat them the same for now
     return (processSource, foundDecay, foundEnergy)
