--- conflicted
+++ resolved
@@ -33,21 +33,12 @@
             CMSSW_VERSION: "CMSSW_14_0_0_pre1"
             SCRAM_ARCH: "el9_amd64_gcc12"
             ROOT: "6.26.11"
-<<<<<<< HEAD
             SUPPORTS_CODEGEN: false
           - IMAGE: "cmscloud/al8-cms"
             CMSSW_VERSION: "CMSSW_14_2_0_pre2_ROOT632"
             SCRAM_ARCH: "el8_amd64_gcc12"
             ROOT: "6.32.06"
             SUPPORTS_CODEGEN: false
-=======
-          - LCG_RELEASE: "LCG_102"
-            LCG_ARCH: "x86_64-ubuntu2204-gcc11-opt"
-            ROOT: "6.26.04"
-          - LCG_RELEASE: "LCG_106"
-            LCG_ARCH: "x86_64-ubuntu2204-gcc11-opt"
-            ROOT: "6.32.02"
->>>>>>> e2ad0ab4
           - LCG_RELEASE: "LCG_108"
             LCG_ARCH: "x86_64-ubuntu2204-gcc11-opt"
             ROOT: "6.36.02"
@@ -116,16 +107,6 @@
             root --version
             combine --help
 
-<<<<<<< HEAD
-      - name: Get output directory
-        id: get_output_dir
-        run: |
-          if [ "${{ env.CMSSW_VERSION }}" == "" ]; then
-            echo "OUTPUT_DIR=${{ github.workspace }}/outputs" >> "$GITHUB_OUTPUT"
-          else
-            echo "OUTPUT_DIR=/workspace/outputs" >> "$GITHUB_OUTPUT"
-          fi
-=======
       - name: Run Tests
         if: ${{ env.CMSSW_VERSION == '' }}
         env:
@@ -135,7 +116,15 @@
           source /cvmfs/sft.cern.ch/lcg/views/${LCG_RELEASE}/${LCG_ARCH}/setup.sh;
           cd build;
           ctest --output-on-failure -j$(nproc) .;
->>>>>>> e2ad0ab4
+
+      - name: Get output directory
+        id: get_output_dir
+        run: |
+          if [ "${{ env.CMSSW_VERSION }}" == "" ]; then
+            echo "OUTPUT_DIR=${{ github.workspace }}/outputs" >> "$GITHUB_OUTPUT"
+          else
+            echo "OUTPUT_DIR=/workspace/outputs" >> "$GITHUB_OUTPUT"
+          fi
 
       - uses: ./.github/actions/run-in-cvmfs
         name: Counting datacard
@@ -152,7 +141,7 @@
             if [ "${{ env.SUPPORTS_CODEGEN }}" = "true" ]; then $COMBINE_COMMAND --nllbackend codegen; mv higgsCombine*.root $OUTDIR/counting_codegen/; fi
 
       - uses: ./.github/actions/run-in-cvmfs
-        name: Countind datacard Fixed Point from csv
+        name: Counting datacard Fixed Point from csv
         if: ${{ env.CMSSW_VERSION != '' }}
         with:
           script: |-
@@ -199,7 +188,6 @@
             combine -M MultiDimFit ws_template-analysis.root --algo singles  --setParameterRanges r=-1,1
             combine -M FitDiagnostics ws_template-analysis.root  -t -1 --setParameters r=1 --plots  --setParameterRanges r=-1,1
 
-
       - uses: ./.github/actions/run-in-cvmfs
         name: Template analysis CMSHistSum
         if: ${{ env.CMSSW_VERSION != '' }}
