#include "HiggsAnalysis/CombinedLimit/interface/MultiDimFit.h"
#include <stdexcept>
#include <cmath>

#include "TMath.h"
#include "RooArgSet.h"
#include "RooArgList.h"
#include "RooRandom.h"
#include "RooAbsData.h"
#include "RooCategory.h"
#include "RooFitResult.h"
#include "HiggsAnalysis/CombinedLimit/interface/RooMinimizerOpt.h"
#include <RooStats/ModelConfig.h>
#include "HiggsAnalysis/CombinedLimit/interface/Combine.h"
#include "HiggsAnalysis/CombinedLimit/interface/CascadeMinimizer.h"
#include "HiggsAnalysis/CombinedLimit/interface/CloseCoutSentry.h"
#include "HiggsAnalysis/CombinedLimit/interface/utils.h"

#include <Math/Minimizer.h>
#include <Math/MinimizerOptions.h>
#include <Math/QuantFuncMathCore.h>
#include <Math/ProbFunc.h>

using namespace RooStats;

MultiDimFit::Algo MultiDimFit::algo_ = None;
MultiDimFit::GridType MultiDimFit::gridType_ = G1x1;
std::vector<std::string>  MultiDimFit::poi_;
std::vector<RooRealVar *> MultiDimFit::poiVars_;
std::vector<float>        MultiDimFit::poiVals_;
RooArgList                MultiDimFit::poiList_;
float                     MultiDimFit::deltaNLL_ = 0;
unsigned int MultiDimFit::points_ = 50;
unsigned int MultiDimFit::firstPoint_ = 0;
unsigned int MultiDimFit::lastPoint_  = std::numeric_limits<unsigned int>::max();
bool MultiDimFit::floatOtherPOIs_ = false;
unsigned int MultiDimFit::nOtherFloatingPoi_ = 0;
bool MultiDimFit::fastScan_ = false;
bool MultiDimFit::loadedSnapshot_ = false;
bool MultiDimFit::forceFirstFit_ = false;
bool MultiDimFit::savingSnapshot_ = false;
bool MultiDimFit::startFromPreFit_ = false;
bool MultiDimFit::hasMaxDeltaNLLForProf_ = false;
bool MultiDimFit::squareDistPoiStep_ = false;
bool MultiDimFit::skipInitialFit_ = false;
float MultiDimFit::maxDeltaNLLForProf_ = 200;
float MultiDimFit::autoRange_ = -1.0;
std::string MultiDimFit::fixedPointPOIs_ = "";

  std::string MultiDimFit::saveSpecifiedFuncs_;
  std::string MultiDimFit::saveSpecifiedIndex_;
  std::string MultiDimFit::saveSpecifiedNuis_;
 std::vector<std::string>  MultiDimFit::specifiedFuncNames_;
 std::vector<RooAbsReal*> MultiDimFit::specifiedFunc_;
 std::vector<float>        MultiDimFit::specifiedFuncVals_;
 RooArgList                MultiDimFit::specifiedFuncList_;
 std::vector<std::string>  MultiDimFit::specifiedCatNames_;
 std::vector<RooCategory*> MultiDimFit::specifiedCat_;
 std::vector<int>        MultiDimFit::specifiedCatVals_;
 RooArgList                MultiDimFit::specifiedCatList_;
 std::vector<std::string>  MultiDimFit::specifiedNuis_;
 std::vector<RooRealVar *> MultiDimFit::specifiedVars_;
 std::vector<float>        MultiDimFit::specifiedVals_;
 RooArgList                MultiDimFit::specifiedList_;
 bool MultiDimFit::saveInactivePOI_= false;

MultiDimFit::MultiDimFit() :
    FitterAlgoBase("MultiDimFit specific options")
{
    options_.add_options()
        ("algo",  boost::program_options::value<std::string>()->default_value("none"), "Algorithm to compute uncertainties")
        ("poi,P",   boost::program_options::value<std::vector<std::string> >(&poi_), "Parameters of interest to fit (default = all)")
        ("floatOtherPOIs",   boost::program_options::value<bool>(&floatOtherPOIs_)->default_value(floatOtherPOIs_), "POIs other than the selected ones will be kept freely floating (1) or fixed (0, default)")
        ("squareDistPoiStep","POI step size based on distance from midpoint (max-min)/2 rather than linear")
        ("skipInitialFit","Skip initial fit (save time if snapshot is loaded from previous fit)")
        ("points",  boost::program_options::value<unsigned int>(&points_)->default_value(points_), "Points to use for grid or contour scans")
        ("firstPoint",  boost::program_options::value<unsigned int>(&firstPoint_)->default_value(firstPoint_), "First point to use")
        ("lastPoint",  boost::program_options::value<unsigned int>(&lastPoint_)->default_value(lastPoint_), "Last point to use")
        ("autoRange", boost::program_options::value<float>(&autoRange_)->default_value(autoRange_), "Set to any X >= 0 to do the scan in the +/- X sigma range (where the sigma is from the initial fit, so it may be fairly approximate)")
	("fixedPointPOIs",   boost::program_options::value<std::string>(&fixedPointPOIs_)->default_value(""), "Parameter space point for --algo=fixed")
        ("fastScan", "Do a fast scan, evaluating the likelihood without profiling it.")
        ("maxDeltaNLLForProf",  boost::program_options::value<float>(&maxDeltaNLLForProf_)->default_value(maxDeltaNLLForProf_), "Last point to use")
	("saveSpecifiedNuis",   boost::program_options::value<std::string>(&saveSpecifiedNuis_)->default_value(""), "Save specified parameters (default = none)")
	("saveSpecifiedFunc",   boost::program_options::value<std::string>(&saveSpecifiedFuncs_)->default_value(""), "Save specified function values (default = none)")
	("saveSpecifiedIndex",   boost::program_options::value<std::string>(&saveSpecifiedIndex_)->default_value(""), "Save specified indexes/discretes (default = none)")
	("saveInactivePOI",   boost::program_options::value<bool>(&saveInactivePOI_)->default_value(saveInactivePOI_), "Save inactive POIs in output (1) or not (0, default)")
	("startFromPreFit",   boost::program_options::value<bool>(&startFromPreFit_)->default_value(startFromPreFit_), "Start each point of the likelihood scan from the pre-fit values")
        ("forceFirstFit", "Force the first fit even if it wouldn't normally happen (e.g. for algo=grid when loading a snapshot)")
       ;
}

void MultiDimFit::applyOptions(const boost::program_options::variables_map &vm) 
{
    applyOptionsBase(vm);
    std::string algo = vm["algo"].as<std::string>();
    if (algo == "none") {
        algo_ = None;
    } else if (algo == "singles") {
        algo_ = Singles;
    } else if (algo == "cross") {
        algo_ = Cross;
    } else if (algo == "grid" || algo == "grid3x3" ) {
        algo_ = Grid; gridType_ = G1x1;
        if (algo == "grid3x3") gridType_ = G3x3;
    } else if (algo == "fixed") {
        algo_ = FixedPoint;
    } else if (algo == "random") {
        algo_ = RandomPoints;
    } else if (algo == "contour2d") {
        algo_ = Contour2D;
    } else if (algo == "stitch2d") {
        algo_ = Stitch2D;
    } else if (algo == "impact") {
        algo_ = Impact;
        if (vm["floatOtherPOIs"].defaulted()) floatOtherPOIs_ = true;
        if (vm["saveInactivePOI"].defaulted()) saveInactivePOI_ = true;
    } else throw std::invalid_argument(std::string("Unknown algorithm: "+algo));
    fastScan_ = (vm.count("fastScan") > 0);
    squareDistPoiStep_ = (vm.count("squareDistPoiStep") > 0);
    skipInitialFit_ = (vm.count("skipInitialFit") > 0);
    hasMaxDeltaNLLForProf_ = !vm["maxDeltaNLLForProf"].defaulted();
    loadedSnapshot_ = !vm["snapshotName"].defaulted();
    savingSnapshot_ = (!loadedSnapshot_) && vm.count("saveWorkspace");
    forceFirstFit_ = (vm.count("forceFirstFit") > 0);
}

bool MultiDimFit::runSpecific(RooWorkspace *w, RooStats::ModelConfig *mc_s, RooStats::ModelConfig *mc_b, RooAbsData &data, double &limit, double &limitErr, const double *hint) { 
    // one-time initialization of POI variables, TTree branches, ...
    Combine::toggleGlobalFillTree(true);

    static int isInit = false;
    if (!isInit) { initOnce(w, mc_s); isInit = true; }

    // Get PDF
    RooAbsPdf &pdf = *mc_s->GetPdf();

    // Process POI not in list
    nOtherFloatingPoi_ = 0;
    RooLinkedListIter iterP = mc_s->GetParametersOfInterest()->iterator();
    for (RooAbsArg *a = (RooAbsArg*) iterP.Next(); a != 0; a = (RooAbsArg*) iterP.Next()) {
        if (poiList_.contains(*a)) continue;
        RooRealVar *rrv = dynamic_cast<RooRealVar *>(a);
        if (rrv == 0) { std::cerr << "MultiDimFit: Parameter of interest " << a->GetName() << " which is not a RooRealVar will be ignored" << std::endl; continue; }
        rrv->setConstant(!floatOtherPOIs_);
        if (floatOtherPOIs_) nOtherFloatingPoi_++;
    }
 
    // start with a best fit
    const RooCmdArg &constrainCmdArg = withSystematics  ? RooFit::Constrain(*mc_s->GetNuisanceParameters()) : RooCmdArg();
    std::auto_ptr<RooFitResult> res;
<<<<<<< HEAD
    if (verbose <= 3) RooAbsReal::setEvalErrorLoggingMode(RooAbsReal::CountErrors);
    if ( algo_ == Singles || algo_ == None || forceFirstFit_ || !loadedSnapshot_ ){
    	res.reset(doFit(pdf, data, (algo_ == Singles ? poiList_ : RooArgList()), constrainCmdArg, false, 1, true, false)); 
    } else {
        // must create the NLL
        nll.reset(pdf.createNLL(data, constrainCmdArg, RooFit::Extended(pdf.canBeExtended()), RooFit::Offset(true)));
    }
=======
  //  if ( algo_ == Singles || algo_ == Impact || algo_ == None || !loadedSnapshot_ ){
    if ( !skipInitialFit_){
        res.reset(doFit(pdf, data, ((algo_ == Singles || algo_ == Impact) ? poiList_ : RooArgList()), constrainCmdArg, false, 1, true, false));
        if (algo_ == Impact && res.get()) {
            // Set the floating parameters back to the best-fit value
            // before we write an entry into the output TTree
            w->allVars().assignValueOnly(res.get()->floatParsFinal());
        }
    } else std::cout << "MultiDimFit -- Skipping initial global fit" << std::endl;

>>>>>>> 9b191db0
    if(w->var("r")) {w->var("r")->Print();}
    if ( loadedSnapshot_ || res.get() || keepFailures_) {
        for (int i = 0, n = poi_.size(); i < n; ++i) {
            poiVals_[i] = poiVars_[i]->getVal();
        }
        //if (algo_ != None) {
	for(unsigned int j=0; j<specifiedNuis_.size(); j++){
		specifiedVals_[j]=specifiedVars_[j]->getVal();
	}
	for(unsigned int j=0; j<specifiedFuncNames_.size(); j++){
		specifiedFuncVals_[j]=specifiedFunc_[j]->getVal();
	}
	for(unsigned int j=0; j<specifiedCatNames_.size(); j++){
		specifiedCatVals_[j]=specifiedCat_[j]->getIndex();
	}
	Combine::commitPoint(/*expected=*/false, /*quantile=*/-1.); // Combine will not commit a point anymore at -1 so can do it here 
	//}
    }
   
    //set snapshot for best fit
    if (savingSnapshot_) w->saveSnapshot("MultiDimFit",w->allVars());
    
    if (autoRange_ > 0) {
        std::cout << "Adjusting range of POIs to +/- " << autoRange_ << " standard deviations" << std::endl;
        for (int i = 0, n = poi_.size(); i < n; ++i) {
            double val = poiVars_[i]->getVal(), err = poiVars_[i]->getError(), min0 = poiVars_[i]->getMin(), max0 = poiVars_[i]->getMax();
            double min1 = std::max(min0, val - autoRange_ * err);
            double max1 = std::min(max0, val + autoRange_ * err);
            std::cout << poi_[i] << ": " << val << " +/- " << err << " [ " << min0 << " , " << max0 << " ] ==> [ " << min1 << " , " << max1 << " ]" << std::endl;
            poiVars_[i]->setRange(min1, max1);
        }
    }

    switch(algo_) {
        case None: 
            if (verbose > 0) {
                std::cout << "\n --- MultiDimFit ---" << std::endl;
                std::cout << "best fit parameter values: "  << std::endl;
                int len = poi_[0].length();
                for (int i = 0, n = poi_.size(); i < n; ++i) {
                    len = std::max<int>(len, poi_[i].length());
                }
                for (int i = 0, n = poi_.size(); i < n; ++i) {
                    printf("   %*s :  %+8.3f\n", len, poi_[i].c_str(), poiVals_[i]);
                }
            }
            break;
        case Singles: if (res.get()) doSingles(*res); break;
        case Cross: doBox(*nll, cl, "box", true); break;
        case Grid: doGrid(w,*nll); break;
        case RandomPoints: doRandomPoints(w,*nll); break;
        case FixedPoint: doFixedPoint(w,*nll); break;
<<<<<<< HEAD
        case Contour2D: doContour2D(w,*nll); break;
        case Stitch2D: doStitch2D(w,*nll); break;
=======
        case Contour2D: doContour2D(*nll); break;
        case Stitch2D: doStitch2D(*nll); break;
        case Impact: if (res.get()) doImpact(*res, *nll); break;
>>>>>>> 9b191db0
    }
    
    Combine::toggleGlobalFillTree(false);
    return true;
}

void MultiDimFit::initOnce(RooWorkspace *w, RooStats::ModelConfig *mc_s) {

    // Tell combine not to Fill its tree, we'll do it here;

    RooArgSet mcPoi(*mc_s->GetParametersOfInterest());
    if (poi_.empty()) {
        RooLinkedListIter iterP = mc_s->GetParametersOfInterest()->iterator();
        for (RooAbsArg *a = (RooAbsArg*) iterP.Next(); a != 0; a = (RooAbsArg*) iterP.Next()) {
            poi_.push_back(a->GetName());
        }
    }
    for (std::vector<std::string>::const_iterator it = poi_.begin(), ed = poi_.end(); it != ed; ++it) {
        RooAbsArg *a = mcPoi.find(it->c_str());
	bool isPoi=true;
        if (a == 0) { 
		a = w->arg(it->c_str());  // look for the parameter elsewhere, but remember to clear its optimizeBounds attribute 
		isPoi = false;
	}
        if (a == 0) throw std::invalid_argument(std::string("Parameter of interest ")+*it+" not in model.");
        RooRealVar *rrv = dynamic_cast<RooRealVar *>(a);
        if (rrv == 0) throw std::invalid_argument(std::string("Parameter of interest ")+*it+" not a RooRealVar.");
	if (!isPoi) {
		if (rrv->getAttribute("optimizeBounds") ) {
            rrv->setAttribute("optimizeBounds",false);
            if (rrv->hasRange("optimizeBoundRange")) rrv->setRange(rrv->getMin("optimizeBoundRange"), rrv->getMax("optimizeBoundRange"));
        }
	}
        poiVars_.push_back(rrv);
        poiVals_.push_back(rrv->getVal());
        poiList_.add(*rrv);
    }

    if(saveSpecifiedFuncs_!=""){
	    char tmp[10240] ;
	    strlcpy(tmp,saveSpecifiedFuncs_.c_str(),10240) ;
	    char* token = strtok(tmp,",") ;
	    while(token) {
		    RooAbsArg *a = w->arg(token);
		    if (a == 0) throw std::invalid_argument(std::string("function ")+token+" not in model.");
		    RooAbsReal *rrv = dynamic_cast<RooAbsReal*>(a);
		    if (rrv == 0) throw std::invalid_argument(std::string("function ")+token+" not a RooAbsReal.");
		    specifiedFuncNames_.push_back(token);
		    specifiedFunc_.push_back(rrv);
		    specifiedFuncVals_.push_back(rrv->getVal());
		    specifiedFuncList_.add(*rrv);
		    token = strtok(0,",") ; 
	    }
    }
    if(saveSpecifiedIndex_!=""){
	    char tmp[10240] ;
	    strlcpy(tmp,saveSpecifiedIndex_.c_str(),10240) ;
	    char* token = strtok(tmp,",") ;
	    while(token) {
		    RooCategory *rrv = w->cat(token);
		    if (rrv == 0) throw std::invalid_argument(std::string("function ")+token+" not a RooCategory.");
		    specifiedCatNames_.push_back(token);
		    specifiedCat_.push_back(rrv);
		    specifiedCatVals_.push_back(rrv->getIndex());
		    specifiedCatList_.add(*rrv);
		    token = strtok(0,",") ; 
	    }
    }

    if(saveSpecifiedNuis_!="" && withSystematics){
	    RooArgSet mcNuis(*mc_s->GetNuisanceParameters());
	    if(saveSpecifiedNuis_=="all"){
		    specifiedNuis_.clear();
		    RooLinkedListIter iterN = mc_s->GetNuisanceParameters()->iterator();
		    for (RooAbsArg *a = (RooAbsArg*) iterN.Next(); a != 0; a = (RooAbsArg*) iterN.Next()) {
			    specifiedNuis_.push_back(a->GetName());
		    }
	    }else{
		    char tmp[10240] ;
		    strlcpy(tmp,saveSpecifiedNuis_.c_str(),10240) ;
		    char* token = strtok(tmp,",") ;
		    while(token) {
			    specifiedNuis_.push_back(token);
			    token = strtok(0,",") ; 
		    }
	    }
	    for (std::vector<std::string>::const_iterator it = specifiedNuis_.begin(), ed = specifiedNuis_.end(); it != ed; ++it) {
		    RooAbsArg *a = mcNuis.find(it->c_str());
		    if (a == 0) throw std::invalid_argument(std::string("Nuisance Parameter ")+*it+" not in model.");
		    if (poiList_.contains(*a)) continue;
		    RooRealVar *rrv = dynamic_cast<RooRealVar *>(a);
		    if (rrv == 0) throw std::invalid_argument(std::string("Nuisance Parameter ")+*it+" not a RooRealVar.");
		    specifiedVars_.push_back(rrv);
		    specifiedVals_.push_back(rrv->getVal());
		    specifiedList_.add(*rrv);
	    }
    }
    if(saveInactivePOI_){
	    RooLinkedListIter iterP = mc_s->GetParametersOfInterest()->iterator();
	    for (RooAbsArg *a = (RooAbsArg*) iterP.Next(); a != 0; a = (RooAbsArg*) iterP.Next()) {
		    if (poiList_.contains(*a)) continue;
		    if (specifiedList_.contains(*a)) continue;
		    RooRealVar *rrv = dynamic_cast<RooRealVar *>(a);
		    specifiedNuis_.push_back(a->GetName());
		    specifiedVars_.push_back(rrv);
		    specifiedVals_.push_back(rrv->getVal());
		    specifiedList_.add(*rrv);
	    }
    }

    // then add the branches to the tree (at the end, so there are no resizes)
    for (int i = 0, n = poi_.size(); i < n; ++i) {
        Combine::addBranch(poi_[i].c_str(), &poiVals_[i], (poi_[i]+"/F").c_str()); 
    }
    for (int i = 0, n = specifiedNuis_.size(); i < n; ++i) {
	Combine::addBranch(specifiedNuis_[i].c_str(), &specifiedVals_[i], (specifiedNuis_[i]+"/F").c_str()); 
    }
    for (int i = 0, n = specifiedFuncNames_.size(); i < n; ++i) {
	Combine::addBranch(specifiedFuncNames_[i].c_str(), &specifiedFuncVals_[i], (specifiedFuncNames_[i]+"/F").c_str()); 
    }
    for (int i = 0, n = specifiedCatNames_.size(); i < n; ++i) {
	Combine::addBranch(specifiedCatNames_[i].c_str(), &specifiedCatVals_[i], (specifiedCatNames_[i]+"/I").c_str()); 
    }
    Combine::addBranch("deltaNLL", &deltaNLL_, "deltaNLL/F");
}

void MultiDimFit::doSingles(RooFitResult &res)
{
    std::cout << "\n --- MultiDimFit ---" << std::endl;
    std::cout << "best fit parameter values and profile-likelihood uncertainties: "  << std::endl;
    int len = poi_[0].length();
    for (int i = 0, n = poi_.size(); i < n; ++i) {
        len = std::max<int>(len, poi_[i].length());
    }
    for (int i = 0, n = poi_.size(); i < n; ++i) {
	RooAbsArg *rfloat = res.floatParsFinal().find(poi_[i].c_str());
	if (!rfloat) {
		rfloat = res.constPars().find(poi_[i].c_str());
	}
        RooRealVar *rf = dynamic_cast<RooRealVar*>(rfloat);
        double bestFitVal = rf->getVal();

        double hiErr = +(rf->hasRange("err68") ? rf->getMax("err68") - bestFitVal : rf->getAsymErrorHi());
        double loErr = -(rf->hasRange("err68") ? rf->getMin("err68") - bestFitVal : rf->getAsymErrorLo());
        double maxError = std::max<double>(std::max<double>(hiErr, loErr), rf->getError());

        if (fabs(hiErr) < 0.001*maxError) hiErr = -bestFitVal + rf->getMax();
        if (fabs(loErr) < 0.001*maxError) loErr = +bestFitVal - rf->getMin();

        double hiErr95 = +(do95_ && rf->hasRange("err95") ? rf->getMax("err95") - bestFitVal : 0);
        double loErr95 = -(do95_ && rf->hasRange("err95") ? rf->getMin("err95") - bestFitVal : 0);

        poiVals_[i] = bestFitVal - loErr; Combine::commitPoint(true, /*quantile=*/0.32);
        poiVals_[i] = bestFitVal + hiErr; Combine::commitPoint(true, /*quantile=*/0.32);
        if (do95_ && rf->hasRange("err95")) {
            poiVals_[i] = rf->getMax("err95"); Combine::commitPoint(true, /*quantile=*/0.05);
            poiVals_[i] = rf->getMin("err95"); Combine::commitPoint(true, /*quantile=*/0.05);
            poiVals_[i] = bestFitVal;
            printf("   %*s :  %+8.3f   %+6.3f/%+6.3f (68%%)    %+6.3f/%+6.3f (95%%) \n", len, poi_[i].c_str(), 
                    poiVals_[i], -loErr, hiErr, loErr95, -hiErr95);
        } else {
            poiVals_[i] = bestFitVal;
            printf("   %*s :  %+8.3f   %+6.3f/%+6.3f (68%%)\n", len, poi_[i].c_str(), 
                    poiVals_[i], -loErr, hiErr);
        }
    }
}

<<<<<<< HEAD
void MultiDimFit::doGrid(RooWorkspace *w, RooAbsReal &nll) 
=======
void MultiDimFit::doImpact(RooFitResult &res, RooAbsReal &nll) {
  std::cout << "\n --- MultiDimFit ---" << std::endl;
  std::cout << "Parameter impacts: " << std::endl;

  // Save the initial parameters here to reset between NPs
  std::auto_ptr<RooArgSet> params(nll.getParameters((const RooArgSet *)0));
  RooArgSet init_snap;
  params->snapshot(init_snap);

  // Save the best-fit values of the saved parameters
  // we want to measure the impacts on
  std::vector<float> specifiedVals = specifiedVals_;
  std::vector<float> impactLo = specifiedVals_;
  std::vector<float> impactHi = specifiedVals_;

  int len = 9;
  for (int i = 0, n = poi_.size(); i < n; ++i) {
    len = std::max<int>(len, poi_[i].length());
  }
  printf("  %-*s :   %-21s", len, "Parameter", "Best-fit");
  for (int i = 0, n = specifiedNuis_.size(); i < n; ++i) {
    printf("  %-13s", specifiedNuis_[i].c_str());
  }
  printf("\n");


  for (int i = 0, n = poi_.size(); i < n; ++i) {
    RooAbsArg *rfloat = res.floatParsFinal().find(poi_[i].c_str());
    if (!rfloat) {
      rfloat = res.constPars().find(poi_[i].c_str());
    }
    RooRealVar *rf = dynamic_cast<RooRealVar *>(rfloat);
    double bestFitVal = rf->getVal();

    double hiErr = +(rf->hasRange("err68") ? rf->getMax("err68") - bestFitVal
                                           : rf->getAsymErrorHi());
    double loErr = -(rf->hasRange("err68") ? rf->getMin("err68") - bestFitVal
                                           : rf->getAsymErrorLo());
      printf("  %-*s : %+8.3f  %+6.3f/%+6.3f", len, poi_[i].c_str(),
                    bestFitVal, -loErr, hiErr);
    // Reset all parameters to initial state
    *params = init_snap;
    // Then set this NP constant
    poiVars_[i]->setConstant(true);
    CascadeMinimizer minim(nll, CascadeMinimizer::Constrained);
    minim.setStrategy(minimizerStrategy_);
    // Another snapshot to reset between high and low fits
    RooArgSet snap;
    params->snapshot(snap);
    std::vector<double> doVals = {bestFitVal - loErr, bestFitVal + hiErr};
    for (unsigned x = 0; x < doVals.size(); ++x) {
      *params = snap;
      poiVals_[i] = doVals[x];
      poiVars_[i]->setVal(doVals[x]);
      bool ok = minim.minimize(verbose - 1);
      if (ok) {
        for (unsigned int j = 0; j < poiVars_.size(); j++) {
          poiVals_[j] = poiVars_[j]->getVal();
        }
        for (unsigned int j = 0; j < specifiedNuis_.size(); j++) {
          specifiedVals_[j] = specifiedVars_[j]->getVal();
        }
        for (unsigned int j = 0; j < specifiedFuncNames_.size(); j++) {
          specifiedFuncVals_[j] = specifiedFunc_[j]->getVal();
        }
        for (unsigned int j = 0; j < specifiedCatNames_.size(); j++) {
          specifiedCatVals_[j] = specifiedCat_[j]->getIndex();
        }
        Combine::commitPoint(true, /*quantile=*/0.32);
      }
      for (unsigned int j = 0; j < specifiedNuis_.size(); j++) {
        if (x == 0) {
          impactLo[j] = specifiedVars_[j]->getVal() - specifiedVals[j];
        } else if (x == 1) {
          impactHi[j] = specifiedVars_[j]->getVal() - specifiedVals[j];
        }
      }
    }
    for (unsigned j = 0; j < specifiedVals.size(); ++j) {
        printf("  %+6.3f/%+6.3f", impactLo[j], impactHi[j]);
    }
    printf("\n");
  }
}

void MultiDimFit::doGrid(RooAbsReal &nll) 
>>>>>>> 9b191db0
{
    unsigned int n = poi_.size();
    //if (poi_.size() > 2) throw std::logic_error("Don't know how to do a grid with more than 2 POIs.");
    double nll0 = nll.getVal();
    if (startFromPreFit_) w->loadSnapshot("clean");

    std::vector<double> p0(n), pmin(n), pmax(n);
    for (unsigned int i = 0; i < n; ++i) {
        p0[i] = poiVars_[i]->getVal();
        pmin[i] = poiVars_[i]->getMin();
        pmax[i] = poiVars_[i]->getMax();
        poiVars_[i]->setConstant(true);
    std::cout<<" POI: "<<poiVars_[i]->GetName()<<"= "<<p0[i]<<" -> ["<<pmin[i]<<","<<pmax[i]<<"]"<<std::endl;
    }


    CascadeMinimizer minim(nll, CascadeMinimizer::Constrained);
    if (!autoBoundsPOIs_.empty()) minim.setAutoBounds(&autoBoundsPOISet_); 
    if (!autoMaxPOIs_.empty()) minim.setAutoMax(&autoMaxPOISet_); 
    minim.setStrategy(minimizerStrategy_);
    std::auto_ptr<RooArgSet> params(nll.getParameters((const RooArgSet *)0));
    RooArgSet snap; params->snapshot(snap);
    //snap.Print("V");
    if (n == 1) {
	// can do a more intellegent spacing of points
	double xbestpoint = (p0[0] - pmin[0]) / ((pmax[0]-pmin[0])/points_) ;
	if ( lastPoint_ == std::numeric_limits<unsigned int>::max()) lastPoint_ = points_-1;
        for (unsigned int i = 0; i < points_; ++i) {
            if (i < firstPoint_) continue;
            if (i > lastPoint_)  break;
            double x =  pmin[0] + (i+0.5)*(pmax[0]-pmin[0])/points_; 
	    if( xbestpoint > lastPoint_ ){
		int ireverse = lastPoint_ - i + firstPoint_ ;
		x = pmin[0] + (ireverse+0.5)*(pmax[0]-pmin[0])/points_; 
	    }

	    if (squareDistPoiStep_){
		// distance between steps goes as ~square of distance from middle or range (could this be changed to from best fit value?)
		double phalf = (pmax[0]-pmin[0])/2;
		if (i<(unsigned int)points_/2) x = pmin[0]+TMath::Sqrt(2*i*(phalf)*(phalf)/points_);
		else x = pmax[0]-TMath::Sqrt(2*(points_-i)*(phalf)*(phalf)/points_);
	    }

            //if (verbose > 1) std::cout << "Point " << i << "/" << points_ << " " << poiVars_[0]->GetName() << " = " << x << std::endl;
             std::cout << "Point " << i << "/" << points_ << " " << poiVars_[0]->GetName() << " = " << x << std::endl;
            *params = snap; 
            poiVals_[0] = x;
            poiVars_[0]->setVal(x);
            // now we minimize
            nll.clearEvalErrorLog();
            deltaNLL_ = nll.getVal() - nll0;
            if (nll.numEvalErrors() > 0) {
                deltaNLL_ = 9990;
		for(unsigned int j=0; j<specifiedNuis_.size(); j++){
			specifiedVals_[j]=specifiedVars_[j]->getVal();
		}
		for(unsigned int j=0; j<specifiedFuncNames_.size(); j++){
			specifiedFuncVals_[j]=specifiedFunc_[j]->getVal();
		}
                Combine::commitPoint(true, /*quantile=*/0);
                continue;
            }
            bool ok = fastScan_ || (hasMaxDeltaNLLForProf_ && (nll.getVal() - nll0) > maxDeltaNLLForProf_) ? 
                        true : 
                        minim.minimize(verbose-1);
            if (ok) {
                deltaNLL_ = nll.getVal() - nll0;
                double qN = 2*(deltaNLL_);
                double prob = ROOT::Math::chisquared_cdf_c(qN, n+nOtherFloatingPoi_);
		for(unsigned int j=0; j<specifiedNuis_.size(); j++){
			specifiedVals_[j]=specifiedVars_[j]->getVal();
		}
		for(unsigned int j=0; j<specifiedFuncNames_.size(); j++){
			specifiedFuncVals_[j]=specifiedFunc_[j]->getVal();
		}
		for(unsigned int j=0; j<specifiedCatNames_.size(); j++){
			specifiedCatVals_[j]=specifiedCat_[j]->getIndex();
		}
                Combine::commitPoint(true, /*quantile=*/prob);
            }
        }
    } else if (n == 2) {
        unsigned int sqrn = ceil(sqrt(double(points_)));
        unsigned int ipoint = 0, nprint = ceil(0.005*sqrn*sqrn);
        RooAbsReal::setEvalErrorLoggingMode(RooAbsReal::CountErrors);
        CloseCoutSentry sentry(verbose < 2);
        double deltaX =  (pmax[0]-pmin[0])/sqrn, deltaY = (pmax[1]-pmin[1])/sqrn;
        for (unsigned int i = 0; i < sqrn; ++i) {
            for (unsigned int j = 0; j < sqrn; ++j, ++ipoint) {
                if (ipoint < firstPoint_) continue;
                if (ipoint > lastPoint_)  break;
                *params = snap; 
                double x =  pmin[0] + (i+0.5)*deltaX; 
                double y =  pmin[1] + (j+0.5)*deltaY; 
                if (verbose && (ipoint % nprint == 0)) {
                         fprintf(sentry.trueStdOut(), "Point %d/%d, (i,j) = (%d,%d), %s = %f, %s = %f\n",
                                        ipoint,sqrn*sqrn, i,j, poiVars_[0]->GetName(), x, poiVars_[1]->GetName(), y);
                }
                poiVals_[0] = x;
                poiVals_[1] = y;
                poiVars_[0]->setVal(x);
                poiVars_[1]->setVal(y);
                nll.clearEvalErrorLog(); nll.getVal();
                if (nll.numEvalErrors() > 0) { 
			for(unsigned int j=0; j<specifiedNuis_.size(); j++){
				specifiedVals_[j]=specifiedVars_[j]->getVal();
			}
			for(unsigned int j=0; j<specifiedFuncNames_.size(); j++){
				specifiedFuncVals_[j]=specifiedFunc_[j]->getVal();
			}
			for(unsigned int j=0; j<specifiedCatNames_.size(); j++){
				specifiedCatVals_[j]=specifiedCat_[j]->getIndex();
			}
                    deltaNLL_ = 9999; Combine::commitPoint(true, /*quantile=*/0); 
                    if (gridType_ == G3x3) {
                        for (int i2 = -1; i2 <= +1; ++i2) {
                            for (int j2 = -1; j2 <= +1; ++j2) {
                                if (i2 == 0 && j2 == 0) continue;
                                poiVals_[0] = x + 0.33333333*i2*deltaX;
                                poiVals_[1] = y + 0.33333333*j2*deltaY;
				for(unsigned int j=0; j<specifiedNuis_.size(); j++){
					specifiedVals_[j]=specifiedVars_[j]->getVal();
				}
				for(unsigned int j=0; j<specifiedFuncNames_.size(); j++){
					specifiedFuncVals_[j]=specifiedFunc_[j]->getVal();
				}
				for(unsigned int j=0; j<specifiedCatNames_.size(); j++){
					specifiedCatVals_[j]=specifiedCat_[j]->getIndex();
				}
                                deltaNLL_ = 9999; Combine::commitPoint(true, /*quantile=*/0); 
                            }
                        }
                    }
                    continue;
                }
                // now we minimize
                bool skipme = hasMaxDeltaNLLForProf_ && (nll.getVal() - nll0) > maxDeltaNLLForProf_;
                bool ok = fastScan_ || skipme ? true :  minim.minimize(verbose-1);
                if (ok) {
                    deltaNLL_ = nll.getVal() - nll0;
                    double qN = 2*(deltaNLL_);
                    double prob = ROOT::Math::chisquared_cdf_c(qN, n+nOtherFloatingPoi_);
		    for(unsigned int j=0; j<specifiedNuis_.size(); j++){
			    specifiedVals_[j]=specifiedVars_[j]->getVal();
		    }
		    for(unsigned int j=0; j<specifiedFuncNames_.size(); j++){
			    specifiedFuncVals_[j]=specifiedFunc_[j]->getVal();
		    }
		    for(unsigned int j=0; j<specifiedCatNames_.size(); j++){
			    specifiedCatVals_[j]=specifiedCat_[j]->getIndex();
		    }
                    Combine::commitPoint(true, /*quantile=*/prob);
                }
                if (gridType_ == G3x3) {
                    bool forceProfile = !fastScan_ && std::min(fabs(deltaNLL_ - 1.15), fabs(deltaNLL_ - 2.995)) < 0.5;
                    utils::CheapValueSnapshot center(*params);
                    double x0 = x, y0 = y;
                    for (int i2 = -1; i2 <= +1; ++i2) {
                        for (int j2 = -1; j2 <= +1; ++j2) {
                            if (i2 == 0 && j2 == 0) continue;
                            center.writeTo(*params);
                            x = x0 + 0.33333333*i2*deltaX;
                            y = y0 + 0.33333333*j2*deltaY;
                            poiVals_[0] = x; poiVars_[0]->setVal(x);
                            poiVals_[1] = y; poiVars_[1]->setVal(y);
                            nll.clearEvalErrorLog(); nll.getVal();
                            if (nll.numEvalErrors() > 0) { 
				    for(unsigned int j=0; j<specifiedNuis_.size(); j++){
					    specifiedVals_[j]=specifiedVars_[j]->getVal();
				    }
				    for(unsigned int j=0; j<specifiedFuncNames_.size(); j++){
					    specifiedFuncVals_[j]=specifiedFunc_[j]->getVal();
				    }
				    for(unsigned int j=0; j<specifiedCatNames_.size(); j++){
					    specifiedCatVals_[j]=specifiedCat_[j]->getIndex();
				    }
                                deltaNLL_ = 9999; Combine::commitPoint(true, /*quantile=*/0); 
                                continue;
                            }
                            deltaNLL_ = nll.getVal() - nll0;
                            if (forceProfile || (!fastScan_ && std::min(fabs(deltaNLL_ - 1.15), fabs(deltaNLL_ - 2.995)) < 0.5)) {
                                minim.minimize(verbose-1);
                                deltaNLL_ = nll.getVal() - nll0;
                            }
                            double qN = 2*(deltaNLL_);
                            double prob = ROOT::Math::chisquared_cdf_c(qN, n+nOtherFloatingPoi_);
			    for(unsigned int j=0; j<specifiedNuis_.size(); j++){
				    specifiedVals_[j]=specifiedVars_[j]->getVal();
			    }
			    for(unsigned int j=0; j<specifiedFuncNames_.size(); j++){
				    specifiedFuncVals_[j]=specifiedFunc_[j]->getVal();
			    }
			    for(unsigned int j=0; j<specifiedCatNames_.size(); j++){
				    specifiedCatVals_[j]=specifiedCat_[j]->getIndex();
			    }
                            Combine::commitPoint(true, /*quantile=*/prob);
                        }
                    }
                }
            }
        }

    } else { // Use utils routine if n > 2 

        unsigned int rootn = ceil(TMath::Power(double(points_),double(1./n)));
        unsigned int ipoint = 0, nprint = ceil(0.005*TMath::Power((double)rootn,(double)n));
	
        RooAbsReal::setEvalErrorLoggingMode(RooAbsReal::CountErrors);
        CloseCoutSentry sentry(verbose < 2);
	
	// Create permutations 
        std::vector<int> axis_points;
	
        for (unsigned int poi_i=0;poi_i<n;poi_i++){
	  axis_points.push_back((int)rootn);
    	}

        std::vector<std::vector<int> > permutations = utils::generateCombinations(axis_points);
	// Step through points
        std::vector<std::vector<int> >::iterator perm_it = permutations.begin();
	int npermutations = permutations.size();
    	for (;perm_it!=permutations.end(); perm_it++){

          if (ipoint < firstPoint_) {ipoint++; continue;}
          if (ipoint > lastPoint_)  break;
          *params = snap; 

          if (verbose && (ipoint % nprint == 0)) {
             fprintf(sentry.trueStdOut(), "Point %d/%d, ",
                          ipoint,npermutations);
          }	  
          for (unsigned int poi_i=0;poi_i<n;poi_i++){
	    int ip = (*perm_it)[poi_i];
            double deltaXi = (pmax[poi_i]-pmin[poi_i])/rootn;
	    double xi = pmin[poi_i]+deltaXi*(ip+0.5);
            poiVals_[poi_i] = xi; poiVars_[poi_i]->setVal(xi);
	    if (verbose && (ipoint % nprint == 0)){
             fprintf(sentry.trueStdOut(), " %s = %f ",
                          poiVars_[poi_i]->GetName(), xi);
	    }
	  }
	  if (verbose && (ipoint % nprint == 0)) fprintf(sentry.trueStdOut(), "\n");

          nll.clearEvalErrorLog(); nll.getVal();
          if (nll.numEvalErrors() > 0) { 
		for(unsigned int j=0; j<specifiedNuis_.size(); j++){
			specifiedVals_[j]=specifiedVars_[j]->getVal();
		}
		for(unsigned int j=0; j<specifiedFuncNames_.size(); j++){
			specifiedFuncVals_[j]=specifiedFunc_[j]->getVal();
		}
		for(unsigned int j=0; j<specifiedCatNames_.size(); j++){
			specifiedCatVals_[j]=specifiedCat_[j]->getIndex();
		}
               deltaNLL_ = 9999; Combine::commitPoint(true, /*quantile=*/0);
               ipoint++;
	       continue;
	  }
          // now we minimize
          bool skipme = hasMaxDeltaNLLForProf_ && (nll.getVal() - nll0) > maxDeltaNLLForProf_;
          bool ok = fastScan_ || skipme ? true :  minim.minimize(verbose-1);
          if (ok) {
               deltaNLL_ = nll.getVal() - nll0;
               double qN = 2*(deltaNLL_);
               double prob = ROOT::Math::chisquared_cdf_c(qN, n+nOtherFloatingPoi_);
		for(unsigned int j=0; j<specifiedNuis_.size(); j++){
			specifiedVals_[j]=specifiedVars_[j]->getVal();
		}
		for(unsigned int j=0; j<specifiedFuncNames_.size(); j++){
			specifiedFuncVals_[j]=specifiedFunc_[j]->getVal();
		}
		for(unsigned int j=0; j<specifiedCatNames_.size(); j++){
			specifiedCatVals_[j]=specifiedCat_[j]->getIndex();
		}
               Combine::commitPoint(true, /*quantile=*/prob);
          }
	  ipoint++;	
	} 
    }
}

void MultiDimFit::doRandomPoints(RooWorkspace *w, RooAbsReal &nll) 
{
    double nll0 = nll.getVal();
    if (startFromPreFit_) w->loadSnapshot("clean");
    for (unsigned int i = 0, n = poi_.size(); i < n; ++i) {
        poiVars_[i]->setConstant(true);
    }

    CascadeMinimizer minim(nll, CascadeMinimizer::Constrained);
    if (!autoBoundsPOIs_.empty()) minim.setAutoBounds(&autoBoundsPOISet_); 
    if (!autoMaxPOIs_.empty()) minim.setAutoMax(&autoMaxPOISet_); 
    minim.setStrategy(minimizerStrategy_);
    unsigned int n = poi_.size();
    for (unsigned int j = 0; j < points_; ++j) {
        for (unsigned int i = 0; i < n; ++i) {
            poiVars_[i]->randomize();
            poiVals_[i] = poiVars_[i]->getVal(); 
        }
        // now we minimize
        {   
            CloseCoutSentry sentry(verbose < 3);    
            bool ok = minim.minimize(verbose-1);
            if (ok) {
                double qN = 2*(nll.getVal() - nll0);
                double prob = ROOT::Math::chisquared_cdf_c(qN, n+nOtherFloatingPoi_);
		for(unsigned int j=0; j<specifiedNuis_.size(); j++){
			specifiedVals_[j]=specifiedVars_[j]->getVal();
		}
		for(unsigned int j=0; j<specifiedFuncNames_.size(); j++){
			specifiedFuncVals_[j]=specifiedFunc_[j]->getVal();
		}
		for(unsigned int j=0; j<specifiedCatNames_.size(); j++){
			specifiedCatVals_[j]=specifiedCat_[j]->getIndex();
		}
                Combine::commitPoint(true, /*quantile=*/prob);
            }
        } 
    }
}
void MultiDimFit::doFixedPoint(RooWorkspace *w, RooAbsReal &nll) 
{
    double nll0 = nll.getVal();
    if (startFromPreFit_) w->loadSnapshot("clean");
    for (unsigned int i = 0, n = poi_.size(); i < n; ++i) {
        poiVars_[i]->setConstant(true);
    }

    CascadeMinimizer minim(nll, CascadeMinimizer::Constrained);
    if (!autoBoundsPOIs_.empty()) minim.setAutoBounds(&autoBoundsPOISet_); 
    if (!autoMaxPOIs_.empty()) minim.setAutoMax(&autoMaxPOISet_); 
    minim.setStrategy(minimizerStrategy_);
    unsigned int n = poi_.size();

    //for (unsigned int i = 0; i < n; ++i) {
    //        std::cout<<" Before setting fixed point "<<poiVars_[i]->GetName()<<"= "<<poiVals_[i]<<std::endl;
    //}
    if (fixedPointPOIs_ != "") {
	    utils::setModelParameters( fixedPointPOIs_, w->allVars());
    } else if (setPhysicsModelParameterExpression_ != "") {
            std::cout << " --fixedPointPOIs option not used, so will use the argument of --setPhysicsModelParameters instead" << std::endl;
	    utils::setModelParameters( setPhysicsModelParameterExpression_, w->allVars());
    }   

    for (unsigned int i = 0; i < n; ++i) {
	    poiVars_[i] -> setConstant(true);
	    poiVals_[i] = poiVars_[i]->getVal(); 
            std::cout<<" Evaluating fixed point with "<<poiVars_[i]->GetName()<<"= "<<poiVals_[i]<<std::endl;
    }
    // now we minimize
    {   
	    CloseCoutSentry sentry(verbose < 3);    
	    bool ok = minim.minimize(verbose-1);
	    if (ok) {
		    nll0Value_ = nll0;
		    nllValue_ = nll.getVal();
		    deltaNLL_ = nll.getVal() - nll0;
		    double qN = 2*(nll.getVal() - nll0);
		    double prob = ROOT::Math::chisquared_cdf_c(qN, n+nOtherFloatingPoi_);
		    for(unsigned int j=0; j<specifiedNuis_.size(); j++){
			    specifiedVals_[j]=specifiedVars_[j]->getVal();
		    }
		    for(unsigned int j=0; j<specifiedFuncNames_.size(); j++){
			    specifiedFuncVals_[j]=specifiedFunc_[j]->getVal();
		    }
		    for(unsigned int j=0; j<specifiedCatNames_.size(); j++){
			    specifiedCatVals_[j]=specifiedCat_[j]->getIndex();
		    }
		    Combine::commitPoint(true, /*quantile=*/prob);
    //for (unsigned int i = 0; i < n; ++i) {
    //        std::cout<<" after the fit "<<poiVars_[i]->GetName()<<"= "<<poiVars_[i]->getVal()<<std::endl;
    //}
	    }
    } 
}

void MultiDimFit::doContour2D(RooWorkspace *, RooAbsReal &nll) 
{
    if (poi_.size() != 2) throw std::logic_error("Contour2D works only in 2 dimensions");
    RooRealVar *xv = poiVars_[0]; double x0 = poiVals_[0]; float &x = poiVals_[0];
    RooRealVar *yv = poiVars_[1]; double y0 = poiVals_[1]; float &y = poiVals_[1];

    double threshold = nll.getVal() + 0.5*ROOT::Math::chisquared_quantile_c(1-cl,2+nOtherFloatingPoi_);
    if (verbose>0) std::cout << "Best fit point is for " << xv->GetName() << ", "  << yv->GetName() << " =  " << x0 << ", " << y0 << std::endl;

    // make a box
    doBox(nll, cl, "box");
    double xMin = xv->getMin("box"), xMax = xv->getMax("box");
    double yMin = yv->getMin("box"), yMax = yv->getMax("box");

    verbose--; // reduce verbosity to avoid messages from findCrossing
    // ===== Get relative min/max of x for several fixed y values =====
    yv->setConstant(true);
    for (unsigned int j = 0; j <= points_; ++j) {
        if (j < firstPoint_) continue;
        if (j > lastPoint_)  break;
        // take points uniformly spaced in polar angle in the case of a perfect circle
        double yc = 0.5*(yMax + yMin), yr = 0.5*(yMax - yMin);
        yv->setVal( yc + yr * std::cos(j*M_PI/double(points_)) );
        // ===== Get the best fit x (could also do without profiling??) =====
        xv->setConstant(false);  xv->setVal(x0);
        CascadeMinimizer minimXI(nll, CascadeMinimizer::Unconstrained, xv);
        if (!autoBoundsPOIs_.empty()) minim.setAutoBounds(&autoBoundsPOISet_); 
        if (!autoMaxPOIs_.empty()) minim.setAutoMax(&autoMaxPOISet_); 
        minimXI.setStrategy(minimizerStrategy_);
        {
            CloseCoutSentry sentry(verbose < 3);    
            minimXI.minimize(verbose-1);
        }
        double xc = xv->getVal(); xv->setConstant(true);
        if (verbose>-1) std::cout << "Best fit " << xv->GetName() << " for  " << yv->GetName() << " = " << yv->getVal() << " is at " << xc << std::endl;
        // ===== Then get the range =====
        CascadeMinimizer minim(nll, CascadeMinimizer::Constrained);
        if (!autoBoundsPOIs_.empty()) minim.setAutoBounds(&autoBoundsPOISet_); 
        if (!autoMaxPOIs_.empty()) minim.setAutoMax(&autoMaxPOISet_); 
        double xup = findCrossing(minim, nll, *xv, threshold, xc, xMax);
        if (!std::isnan(xup)) { 
            x = xup; y = yv->getVal(); Combine::commitPoint(true, /*quantile=*/1-cl);
            if (verbose>-1) std::cout << "Minimum of " << xv->GetName() << " at " << cl << " CL for " << yv->GetName() << " = " << y << " is " << x << std::endl;
        }
        
        double xdn = findCrossing(minim, nll, *xv, threshold, xc, xMin);
        if (!std::isnan(xdn)) { 
            x = xdn; y = yv->getVal(); Combine::commitPoint(true, /*quantile=*/1-cl);
            if (verbose>-1) std::cout << "Maximum of " << xv->GetName() << " at " << cl << " CL for " << yv->GetName() << " = " << y << " is " << x << std::endl;
        }
    }

    verbose++; // restore verbosity
}

void MultiDimFit::doStitch2D(RooWorkspace *, RooAbsReal &nll)
{
    if (poi_.size() != 2) throw std::logic_error("Contour2D works only in 2 dimensions");
    //RooRealVar *xv = poiVars_[0]; double x0 = poiVals_[0]; float &x = poiVals_[0];
    //RooRealVar *yv = poiVars_[1]; double y0 = poiVals_[1]; float &y = poiVals_[1];

    //double threshold = nll.getVal() + 0.5*ROOT::Math::chisquared_quantile_c(1-cl,2+nOtherFloatingPoi_);
    //if (verbose>0) std::cout << "Best fit point is for " << xv->GetName() << ", "  << yv->GetName() << " =  " << x0 << ", " << y0 << std::endl;

    // make a box
    //doBox(nll, cl, "box");
    //double xMin = xv->getMin("box"), xMax = xv->getMax("box");
    //double yMin = yv->getMin("box"), yMax = yv->getMax("box");

//    verbose--; // reduce verbosity to avoid messages from findCrossing
//    // ===== Get relative min/max of x for several fixed y values =====
//    yv->setConstant(true);
//    for (unsigned int j = 0; j <= points_; ++j) {
//        if (j < firstPoint_) continue;
//        if (j > lastPoint_)  break;
//        // take points uniformly spaced in polar angle in the case of a perfect circle
//        double yc = 0.5*(yMax + yMin), yr = 0.5*(yMax - yMin);
//        yv->setVal( yc + yr * std::cos(j*M_PI/double(points_)) );
//        // ===== Get the best fit x (could also do without profiling??) =====
//        xv->setConstant(false);  xv->setVal(x0);
//        CascadeMinimizer minimXI(nll, CascadeMinimizer::Unconstrained, xv);
//        minimXI.setStrategy(minimizerStrategy_);
//        {
//            CloseCoutSentry sentry(verbose < 3);
//            minimXI.minimize(verbose-1);
//        }
//        double xc = xv->getVal(); xv->setConstant(true);
//        if (verbose>-1) std::cout << "Best fit " << xv->GetName() << " for  " << yv->GetName() << " = " << yv->getVal() << " is at " << xc << std::endl;
//        // ===== Then get the range =====
//        CascadeMinimizer minim(nll, CascadeMinimizer::Constrained);
//        double xup = findCrossing(minim, nll, *xv, threshold, xc, xMax);
//        if (!std::isnan(xup)) {
//            x = xup; y = yv->getVal(); Combine::commitPoint(true, /*quantile=*/1-cl);
//            if (verbose>-1) std::cout << "Minimum of " << xv->GetName() << " at " << cl << " CL for " << yv->GetName() << " = " << y << " is " << x << std::endl;
//        }
//
//        double xdn = findCrossing(minim, nll, *xv, threshold, xc, xMin);
//        if (!std::isnan(xdn)) {
//            x = xdn; y = yv->getVal(); Combine::commitPoint(true, /*quantile=*/1-cl);
//            if (verbose>-1) std::cout << "Maximum of " << xv->GetName() << " at " << cl << " CL for " << yv->GetName() << " = " << y << " is " << x << std::endl;
//        }
//    }
//
//    verbose++; // restore verbosity
}


void MultiDimFit::doBox(RooAbsReal &nll, double cl, const char *name, bool commitPoints)  {
    unsigned int n = poi_.size();
    double nll0 = nll.getVal(), threshold = nll0 + 0.5*ROOT::Math::chisquared_quantile_c(1-cl,n+nOtherFloatingPoi_);

    std::vector<double> p0(n);
    for (unsigned int i = 0; i < n; ++i) {
        p0[i] = poiVars_[i]->getVal();
        poiVars_[i]->setConstant(false);
    }

    verbose--; // reduce verbosity due to findCrossing
    for (unsigned int i = 0; i < n; ++i) {
        RooRealVar *xv = poiVars_[i];
        xv->setConstant(true);
        CascadeMinimizer minimX(nll, CascadeMinimizer::Constrained);
        if (!autoBoundsPOIs_.empty()) minim.setAutoBounds(&autoBoundsPOISet_); 
        if (!autoMaxPOIs_.empty()) minim.setAutoMax(&autoMaxPOISet_); 
        minimX.setStrategy(minimizerStrategy_);

        for (unsigned int j = 0; j < n; ++j) poiVars_[j]->setVal(p0[j]);
        double xMin = findCrossing(minimX, nll, *xv, threshold, p0[i], xv->getMin()); 
        if (!std::isnan(xMin)) { 
            if (verbose > -1) std::cout << "Minimum of " << xv->GetName() << " at " << cl << " CL for all others floating is " << xMin << std::endl;
            for (unsigned int j = 0; j < n; ++j) poiVals_[j] = poiVars_[j]->getVal();
            if (commitPoints) Combine::commitPoint(true, /*quantile=*/1-cl);
        } else {
            xMin = xv->getMin();
            for (unsigned int j = 0; j < n; ++j) poiVals_[j] = poiVars_[j]->getVal();
            double prob = ROOT::Math::chisquared_cdf_c(2*(nll.getVal() - nll0), n+nOtherFloatingPoi_);
            if (commitPoints) Combine::commitPoint(true, /*quantile=*/prob);
            if (verbose > -1) std::cout << "Minimum of " << xv->GetName() << " at " << cl << " CL for all others floating is " << xMin << " (on the boundary, p-val " << prob << ")" << std::endl;
        }
        
        for (unsigned int j = 0; j < n; ++j) poiVars_[j]->setVal(p0[j]);
        double xMax = findCrossing(minimX, nll, *xv, threshold, p0[i], xv->getMax()); 
        if (!std::isnan(xMax)) { 
            if (verbose > -1) std::cout << "Maximum of " << xv->GetName() << " at " << cl << " CL for all others floating is " << xMax << std::endl;
            for (unsigned int j = 0; j < n; ++j) poiVals_[j] = poiVars_[j]->getVal();
            if (commitPoints) Combine::commitPoint(true, /*quantile=*/1-cl);
        } else {
            xMax = xv->getMax();
            double prob = ROOT::Math::chisquared_cdf_c(2*(nll.getVal() - nll0), n+nOtherFloatingPoi_);
            for (unsigned int j = 0; j < n; ++j) poiVals_[j] = poiVars_[j]->getVal();
            if (commitPoints) Combine::commitPoint(true, /*quantile=*/prob);
            if (verbose > -1) std::cout << "Maximum of " << xv->GetName() << " at " << cl << " CL for all others floating is " << xMax << " (on the boundary, p-val " << prob << ")" << std::endl;
        }

        xv->setRange(name, xMin, xMax);
        xv->setConstant(false);
    }
    verbose++; // restore verbosity 
}<|MERGE_RESOLUTION|>--- conflicted
+++ resolved
@@ -148,16 +148,7 @@
     // start with a best fit
     const RooCmdArg &constrainCmdArg = withSystematics  ? RooFit::Constrain(*mc_s->GetNuisanceParameters()) : RooCmdArg();
     std::auto_ptr<RooFitResult> res;
-<<<<<<< HEAD
     if (verbose <= 3) RooAbsReal::setEvalErrorLoggingMode(RooAbsReal::CountErrors);
-    if ( algo_ == Singles || algo_ == None || forceFirstFit_ || !loadedSnapshot_ ){
-    	res.reset(doFit(pdf, data, (algo_ == Singles ? poiList_ : RooArgList()), constrainCmdArg, false, 1, true, false)); 
-    } else {
-        // must create the NLL
-        nll.reset(pdf.createNLL(data, constrainCmdArg, RooFit::Extended(pdf.canBeExtended()), RooFit::Offset(true)));
-    }
-=======
-  //  if ( algo_ == Singles || algo_ == Impact || algo_ == None || !loadedSnapshot_ ){
     if ( !skipInitialFit_){
         res.reset(doFit(pdf, data, ((algo_ == Singles || algo_ == Impact) ? poiList_ : RooArgList()), constrainCmdArg, false, 1, true, false));
         if (algo_ == Impact && res.get()) {
@@ -165,9 +156,12 @@
             // before we write an entry into the output TTree
             w->allVars().assignValueOnly(res.get()->floatParsFinal());
         }
-    } else std::cout << "MultiDimFit -- Skipping initial global fit" << std::endl;
-
->>>>>>> 9b191db0
+    } else {
+        std::cout << "MultiDimFit -- Skipping initial global fit" << std::endl;
+        // must still create the NLL
+        nll.reset(pdf.createNLL(data, constrainCmdArg, RooFit::Extended(pdf.canBeExtended()), RooFit::Offset(true)));
+    }
+
     if(w->var("r")) {w->var("r")->Print();}
     if ( loadedSnapshot_ || res.get() || keepFailures_) {
         for (int i = 0, n = poi_.size(); i < n; ++i) {
@@ -220,14 +214,9 @@
         case Grid: doGrid(w,*nll); break;
         case RandomPoints: doRandomPoints(w,*nll); break;
         case FixedPoint: doFixedPoint(w,*nll); break;
-<<<<<<< HEAD
         case Contour2D: doContour2D(w,*nll); break;
         case Stitch2D: doStitch2D(w,*nll); break;
-=======
-        case Contour2D: doContour2D(*nll); break;
-        case Stitch2D: doStitch2D(*nll); break;
         case Impact: if (res.get()) doImpact(*res, *nll); break;
->>>>>>> 9b191db0
     }
     
     Combine::toggleGlobalFillTree(false);
@@ -396,9 +385,6 @@
     }
 }
 
-<<<<<<< HEAD
-void MultiDimFit::doGrid(RooWorkspace *w, RooAbsReal &nll) 
-=======
 void MultiDimFit::doImpact(RooFitResult &res, RooAbsReal &nll) {
   std::cout << "\n --- MultiDimFit ---" << std::endl;
   std::cout << "Parameter impacts: " << std::endl;
@@ -484,8 +470,8 @@
   }
 }
 
-void MultiDimFit::doGrid(RooAbsReal &nll) 
->>>>>>> 9b191db0
+
+void MultiDimFit::doGrid(RooWorkspace *w, RooAbsReal &nll) 
 {
     unsigned int n = poi_.size();
     //if (poi_.size() > 2) throw std::logic_error("Don't know how to do a grid with more than 2 POIs.");
