--- conflicted
+++ resolved
@@ -523,26 +523,19 @@
     unsigned int n = poi_.size();
     //if (poi_.size() > 2) throw std::logic_error("Don't know how to do a grid with more than 2 POIs.");
     double nll0 = nll.getVal();
-<<<<<<< HEAD
 
     if (setPhysicsModelParameterRangesExpression_ != "") {
-        utils::setModelParameterRanges( setPhysicsModelParameterRangesExpression_, w->allVars());
-    }
-
-    if (setPhysicsModelParameterExpression_ != "") {
         RooArgSet allParams(w->allVars());
-        if (w->genobj("discreteParams")) allParams.add(*(RooArgSet*)w->genobj("discreteParams"));
-        utils::setModelParameters( setPhysicsModelParameterExpression_, allParams);
-        // also allow for "discrete" parameters to be set 
-    }
-
-=======
+        allParams.add(w->allCats());
+        utils::setModelParameterRanges( setPhysicsModelParameterRangesExpression_, allParams);
+    }
+
     if (setPhysicsModelParameterExpression_ != "") {
        RooArgSet allParams(w->allVars());
        allParams.add(w->allCats());
        utils::setModelParameters( setPhysicsModelParameterExpression_, allParams);
     }
->>>>>>> 3a9e71dd
+
     if (startFromPreFit_) w->loadSnapshot("clean");
 
     std::vector<double> p0(n), pmin(n), pmax(n);
