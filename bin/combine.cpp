--- conflicted
+++ resolved
@@ -242,9 +242,9 @@
   runtimedef::set("ADDNLL_RECURSIVE", 1);
   runtimedef::set("ADDNLL_GAUSSNLL", 1);
   runtimedef::set("ADDNLL_HISTNLL", 1);
-<<<<<<< HEAD
   runtimedef::set("ADDNLL_CBNLL", 1);
   runtimedef::set("TMCSO_AdaptivePseudoAsimov", 1);
+  //runtimedef::set("TMCSO_AdaptivePseudoAsimov", 0); Turn off for generating asimov (slower)
   // Optimization for bare RooFit likelihoods (--optimizeSimPdf=0)
   runtimedef::set("MINIMIZER_optimizeConst", 2); 
   runtimedef::set("MINIMIZER_rooFitOffset", 1); 
@@ -258,9 +258,6 @@
   runtimedef::set("ADDNLL_ROOREALSUM_CHEAPPROD",1);
  
 
-=======
-  runtimedef::set("TMCSO_AdaptivePseudoAsimov", 0);
->>>>>>> 474f853e
 
   for (vector<string>::const_iterator rtdp = runtimeDefines.begin(), endrtdp = runtimeDefines.end(); rtdp != endrtdp; ++rtdp) {
     std::string::size_type idx = rtdp->find('=');
