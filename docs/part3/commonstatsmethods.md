# Common Statistical Methods

In this section, the most commonly used statistical methods from <span style="font-variant:small-caps;">Combine</span> will be covered, including specific instructions on how to obtain limits, significances, and likelihood scans. For all of these methods, the assumed parameter of interest (POI) is the overall signal strength $r$ (i.e the default PhysicsModel). In general however, the first POI in the list of POIs (as defined by the PhysicsModel) will be taken instead of **r**. This may or may not make sense for any particular method, so care must be taken.

This section will assume that you are using the default physics model, unless otherwise specified.

## Asymptotic Frequentist Limits

The `AsymptoticLimits` method can be used to quickly compute an estimate of the observed and expected limits, which is accurate when the event yields are not too small and the systematic uncertainties do not play a major role in the result.
The limit calculation relies on an asymptotic approximation of the distributions of the **LHC** test statistic, which is based on a profile likelihood ratio, under the signal and background hypotheses to compute two p-values $p_{\mu}, p_{b}$ and therefore $CL_s=p_{\mu}/(1-p_{b})$ (see the [FAQ](http://cms-analysis.github.io/HiggsAnalysis-CombinedLimit/part4/usefullinks/#faq) section for a description). This means it is the asymptotic approximation for evaluating limits with frequentist toys using the LHC test statistic for limits. In the definition below, the parameter $\mu=r$.

   * The test statistic is defined using the ratio of likelihoods $q_{\mu} = -2\ln[\mathcal{L}(\mu,\hat{\hat{\nu}}(\mu))/\mathcal{L}(\hat{\mu},\hat{\nu})]$ , in which the nuisance parameters are profiled separately for $\mu=\hat{\mu}$ and $\mu$. The value of $q_{\mu}$ is set to 0 when $\hat{\mu}>\mu$, giving a one-sided limit. Furthermore, the constraint $\mu>0$ is enforced in the fit. This means that if the unconstrained value of $\hat{\mu}$ would be negative, the test statistic $q_{\mu}$ is evaluated as $-2\ln[\mathcal{L}(\mu,\hat{\hat{\nu}}(\mu))/\mathcal{L}(0,\hat{\hat{\nu}}(0))]$

This method is the default <span style="font-variant:small-caps;">Combine</span> method: if you call <span style="font-variant:small-caps;">Combine</span> without specifying `-M`, the `AsymptoticLimits` method will be run.

A realistic example of a datacard for a counting experiment can be found in the HiggsCombination package: [data/tutorials/counting/realistic-counting-experiment.txt](https://github.com/cms-analysis/HiggsAnalysis-CombinedLimit/blob/main/data/tutorials/counting/realistic-counting-experiment.txt)

The `AsymptoticLimits` method can be run using

```sh
combine -M AsymptoticLimits realistic-counting-experiment.txt
```

The program will print the limit on the signal strength r (number of signal events / number of expected signal events) e .g. `Observed Limit: r < 1.6297 @ 95% CL` , the median expected limit `Expected 50.0%: r < 2.3111`, and edges of the 68% and 95% ranges for the expected limits.

```nohighlight
 <<< Combine >>>
>>> including systematics
>>> method used to compute upper limit is AsymptoticLimits
[...]
 -- AsymptoticLimits ( CLs ) --
Observed Limit: r < 1.6281
Expected  2.5%: r < 0.9640
Expected 16.0%: r < 1.4329
Expected 50.0%: r < 2.3281
Expected 84.0%: r < 3.9800
Expected 97.5%: r < 6.6194

Done in 0.01 min (cpu), 0.01 min (real)
```

By default, the limits are calculated using the CL<sub>s</sub> prescription, as noted in the output, which takes the ratio of p-values under the signal plus background and background only hypothesis. This can be altered to using the strict p-value by using the option `--rule CLsplusb` (note that `CLsplusb` is the jargon for calculating the p-value $p_{\mu}$). You can also change the confidence level (default is 95%) to 90% using the option `--cl 0.9` or any other confidence level. You can find the full list of options for `AsymptoticLimits` using `--help -M AsymptoticLimits`.


!!! warning
    You may find that <span style="font-variant:small-caps;">Combine</span> issues a warning that the best fit for the background-only Asimov dataset returns a nonzero value for the signal strength;

    `WARNING: Best fit of asimov dataset is at r = 0.220944 (0.011047 times` `rMax), while it should be at zero`

    If this happens, you should check to make sure that there are no issues with the datacard or the Asimov generation used for your setup. For details on debugging, it is recommended that you follow the simple checks used by the HIG PAG [here](https://twiki.cern.ch/twiki/bin/view/CMS/HiggsWG/HiggsPAGPreapprovalChecks).

The program will also create a ROOT file `higgsCombineTest.AsymptoticLimits.mH120.root` containing a ROOT tree `limit` that contains the limit values and other bookkeeping information. The important columns are `limit` (the limit value) and `quantileExpected` (-1 for observed limit, 0.5 for median expected limit, 0.16/0.84 for the edges of the 65% interval band of expected limits, 0.025/0.975 for 95%).

```nohighlight
$ root -l higgsCombineTest.AsymptoticLimits.mH120.root
root [0] limit->Scan("*")
************************************************************************************************************************************
*    Row   *     limit *  limitErr *        mh *      syst *      iToy *     iSeed *  iChannel *     t_cpu *    t_real * quantileE *
************************************************************************************************************************************
*        0 * 0.9639892 *         0 *       120 *         1 *         0 *    123456 *         0 *         0 *         0 * 0.0250000 *
*        1 * 1.4329109 *         0 *       120 *         1 *         0 *    123456 *         0 *         0 *         0 * 0.1599999 *
*        2 *  2.328125 *         0 *       120 *         1 *         0 *    123456 *         0 *         0 *         0 *       0.5 *
*        3 * 3.9799661 *         0 *       120 *         1 *         0 *    123456 *         0 *         0 *         0 * 0.8399999 *
*        4 * 6.6194028 *         0 *       120 *         1 *         0 *    123456 *         0 *         0 *         0 * 0.9750000 *
*        5 * 1.6281188 * 0.0050568 *       120 *         1 *         0 *    123456 *         0 * 0.0035000 * 0.0055123 *        -1 *
************************************************************************************************************************************
```

### Blind limits

The `AsymptoticLimits` calculation follows the frequentist paradigm for calculating expected limits. This means that the routine will first fit the observed data, conditionally for a fixed value of **r**, and set the nuisance parameters to the values obtained in the fit for generating the Asimov data set. This means it calculates the **post-fit** or **a-posteriori** expected limit. In order to use the **pre-fit** nuisance parameters (to calculate an **a-priori** limit), you must add the option `--noFitAsimov` or `--bypassFrequentistFit`.

For blinding the results completely (i.e not using the data) you can include the option `--run blind`.

!!! warning
    While you *can* use `-t -1` to get blind limits, if the correct options are passed, we strongly recommend to use `--run blind`.


### Splitting points

In case your model is particularly complex, you can perform the asymptotic calculation by determining the value of CL<sub>s</sub> for a set grid of points (in `r`) and merging the results. This is done by using the option `--singlePoint X` for multiple values of X, hadd'ing the output files and reading them back in,

```sh
combine -M AsymptoticLimits realistic-counting-experiment.txt --singlePoint 0.1 -n 0.1
combine -M AsymptoticLimits realistic-counting-experiment.txt --singlePoint 0.2 -n 0.2
combine -M AsymptoticLimits realistic-counting-experiment.txt --singlePoint 0.3 -n 0.3
...

hadd limits.root higgsCombine*.AsymptoticLimits.*

combine -M AsymptoticLimits realistic-counting-experiment.txt --getLimitFromGrid limits.root
```

## Asymptotic Significances

The significance of a result is calculated using a ratio of profiled likelihoods, one in which the signal strength is set to 0 and the other in which it is free to float. The evaluated quantity is $-2\ln[\mathcal{L}(\mu=0,\hat{\hat{\nu}}(0))/\mathcal{L}(\hat{\mu},\hat{\nu})]$, in which the nuisance parameters are profiled separately for $\mu=\hat{\mu}$ and $\mu=0$.

The distribution of this test statistic can be determined using Wilks' theorem provided the number of events is large enough (i.e in the *Asymptotic limit*). The significance (or p-value) can therefore be calculated very quickly. The `Significance` method can be used for this.

It is also possible to calculate the ratio of likelihoods between the freely floating signal strength to that of a fixed signal strength *other than 0*, by specifying it with the option `--signalForSignificance=X`.

!!! info
    This calculation assumes that the signal strength can only be positive (i.e we are not interested in negative signal strengths). This behaviour can be altered by including the option `--uncapped`.

### Compute the observed significance

The observed significance is calculated using the `Significance` method, as

  `combine -M Significance datacard.txt`

The printed output will report the significance and the p-value, for example, when using the [realistic-counting-experiment.txt](https://github.com/cms-analysis/HiggsAnalysis-CombinedLimit/blob/main/data/tutorials/counting/realistic-counting-experiment.txt) datacard, you will see

```nohighlight
 <<< Combine >>>
>>> including systematics
>>> method used is Significance
[...]
 -- Significance --
Significance: 0
       (p-value = 0.5)
Done in 0.00 min (cpu), 0.01 min (real)
```

which is not surprising since 0 events were observed in that datacard.

The output ROOT file will contain the significance value in the branch **limit**. To store the p-value instead, include the option `--pval`. The significance and p-value can be converted between one another using the RooFit functions `RooFit::PValueToSignificance` and `RooFit::SignificanceToPValue`.

When calculating the significance, you may find it useful to resort to a brute-force fitting algorithm that scans the nll (repeating fits until a certain tolerance is reached), bypassing MINOS, which can be activated with the option `bruteForce`. This can be tuned using the options `setBruteForceAlgo`, `setBruteForceTypeAndAlgo` and `setBruteForceTolerance`.

### Computing the expected significance

The expected significance can be computed from an Asimov data set of signal+background. There are two options for this:

* a-posteriori expected: will depend on the observed dataset.
* a-priori expected (the default behavior): does not depend on the observed dataset, and so is a good metric for optimizing an analysis when still blinded.

The **a-priori** expected significance from the Asimov dataset is calculated as

```sh
combine -M Significance datacard.txt -t -1 --expectSignal=1
```

In order to produce the **a-posteriori** expected significance, just generate a post-fit Asimov data set by adding the option `--toysFreq` in the command above.

The output format is the same as for observed significances: the variable **limit** in the tree will be filled with the significance (or with the p-value if you put also the option `--pvalue`)


## Bayesian Limits and Credible regions

Bayesian calculation of limits requires the user to assume a particular prior distribution for the parameter of interest (default **r**). You can specify the prior using the `--prior` option, the default is a flat pior in **r**.

### Computing the observed bayesian limit (for simple models)

The `BayesianSimple` method computes a Bayesian limit performing classical numerical integration. This is very fast and accurate, but only works for simple models (a few channels and nuisance parameters).

```nohighlight
combine -M BayesianSimple simple-counting-experiment.txt
[...]

 -- BayesianSimple --
Limit: r < 0.672292 @ 95% CL
Done in 0.04 min (cpu), 0.05 min (real)
```

The output tree will contain a single entry corresponding to the observed 95% confidence level upper limit. The confidence level can be modified to **100*X%** using `--cl X`.

### Computing the observed bayesian limit (for arbitrary models)

The `MarkovChainMC` method computes a Bayesian limit performing a Monte Carlo integration. From the statistical point of view it is identical to the `BayesianSimple` method, only the technical implementation is different. The method is slower, but can also handle complex models. For this method you can increase the accuracy of the result by increasing the number of Markov Chains, at the expense of a longer running time (option `--tries`, default is 10). Let's use the realistic counting experiment datacard to test the method.

To use the MarkovChainMC method, users need to specify this method in the command line, together with the options they want to use. For instance, to set the number of times the algorithm will run with different random seeds, use option `--tries`:

```nohighlight
combine -M MarkovChainMC realistic-counting-experiment.txt --tries 100
[...]

 -- MarkovChainMC --
Limit: r < 2.20438 +/- 0.0144695 @ 95% CL (100 tries)
Average chain acceptance: 0.078118
Done in 0.14 min (cpu), 0.15 min (real)
```

Again, the resulting limit tree will contain the result. You can also save the chains using the option `--saveChain`, which will then also be included in the output file.

Exclusion regions can be made from the posterior once an ordering principle is defined to decide how to grow the contour (there is an infinite number of possible regions that contain 68% of the posterior pdf). Below is a simple example script that can be used to plot the posterior distribution from these chains and calculate the *smallest* such region. Note that in this example we are ignoring the burn-in. This can be added by e.g. changing `for i in range(mychain.numEntries()):` to `for i in range(200,mychain.numEntries()):` for a burn-in of 200.

/// details | **Show example script**
<pre class="python"><code>
import ROOT

rmin = 0
rmax = 30
nbins = 100
CL = 0.95
chains = "higgsCombineTest.MarkovChainMC.blahblahblah.root"

def findSmallestInterval(hist,CL):
 bins = hist.GetNbinsX()
 best_i = 1
 best_j = 1
 bd = bins+1
 val = 0;
 for i in range(1,bins+1):
   integral = hist.GetBinContent(i)
   for j in range(i+1,bins+2):
    integral += hist.GetBinContent(j)
    if integral > CL :
      val = integral
      break
   if integral > CL and  j-i < bd :
     bd = j-i
     best_j = j+1
     best_i = i
     val = integral
 return hist.GetBinLowEdge(best_i), hist.GetBinLowEdge(best_j), val

fi_MCMC = ROOT.TFile.Open(chains)
# Sum up all of the chains (or we could take the average limit)
mychain=0
for k in fi_MCMC.Get("toys").GetListOfKeys():
    obj = k.ReadObj
    if mychain ==0:
        mychain = k.ReadObj().GetAsDataSet()
    else :
        mychain.append(k.ReadObj().GetAsDataSet())
hist = ROOT.TH1F("h_post",";r;posterior probability",nbins,rmin,rmax)
for i in range(mychain.numEntries()):
#for i in range(200,mychain.numEntries()): burn-in of 200
  mychain.get(i)
  hist.Fill(mychain.get(i).getRealValue("r"), mychain.weight())
hist.Scale(1./hist.Integral())
hist.SetLineColor(1)
vl,vu,trueCL = findSmallestInterval(hist,CL)
histCL = hist.Clone()
for b in range(nbins):
  if histCL.GetBinLowEdge(b+1) < vl or histCL.GetBinLowEdge(b+2)>vu: histCL.SetBinContent(b+1,0)
c6a = ROOT.TCanvas()
histCL.SetFillColor(ROOT.kAzure-3)
histCL.SetFillStyle(1001)
hist.Draw()
histCL.Draw("histFsame")
hist.Draw("histsame")
ll = ROOT.TLine(vl,0,vl,2*hist.GetBinContent(hist.FindBin(vl))); ll.SetLineColor(2); ll.SetLineWidth(2)
lu = ROOT.TLine(vu,0,vu,2*hist.GetBinContent(hist.FindBin(vu))); lu.SetLineColor(2); lu.SetLineWidth(2)
ll.Draw()
lu.Draw()

print " %g %% (%g %%) interval (target)  = %g < r < %g "%(trueCL,CL,vl,vu)
</code></pre>
///

Running the script on the output file produced for the same datacard (including the `--saveChain` option) will produce the following output

	0.950975 % (0.95 %) interval (target)  = 0 < r < 2.2

along with a plot of the posterior distribution shown below. This is the same as the output from <span style="font-variant:small-caps;">Combine</span>, but the script can also be used to find lower limits (for example) or credible intervals.

![](images/bayes1D.png)

An example to make contours when ordering by probability density can be found in [bayesContours.cxx](https://github.com/cms-analysis/HiggsAnalysis-CombinedLimit/blob/main/test/multiDim/bayesContours.cxx). Note that the implementation is simplistic, with no clever handling of bin sizes nor smoothing of statistical fluctuations.

The `MarkovChainMC` algorithm has many configurable parameters, and you are encouraged to experiment with those. The default configuration might not be the best for your analysis.

#### Iterations, burn-in, tries

Three parameters control how the MCMC integration is performed:

-   the number of **tries** (option `--tries`): the algorithm will run multiple times with different random seeds. The truncated mean and RMS of the different results are reported. The default value is 10, which should be sufficient for a quick computation. For a more accurate result you might want to increase this number up to even ~200.
-   the number of **iterations** (option `-i`) determines how many points are proposed to fill a single Markov Chain. The default value is 10k, and a plausible range is between 5k (for quick checks) and 20-30k for lengthy calculations. Beyond 30k, the time vs accuracy can be balanced better by increasing the number of chains (option `--tries`).
-   the number of **burn-in steps** (option `-b`) is the number of points that are removed from the beginning of the chain before using it to compute the limit. The default is 200. If the chain is very long, we recommend to increase this value a bit (e.g. to several hundreds). Using a number of burn-in steps below 50 is likely to result in a bias towards earlier stages of the chain before a reasonable convergence.

#### Proposals

The option `--proposal` controls the way new points are proposed to fill in the MC chain.

-   **uniform**: pick points at random. This works well if you have very few nuisance parameters (or none at all), but normally fails if you have many.
-   **gaus**: Use a product of independent gaussians, one for each nuisance parameter. The sigma of the gaussian for each variable is 1/5 of the range of the variable. This behaviour can be controlled using the parameter `--propHelperWidthRangeDivisor`. This proposal appears to work well for up to around 15 nuisance parameters, provided that the range of the nuisance parameters is in the range ±5σ. This method does **not** work when there are no nuisance parameters.
-   **ortho** (**default**): This proposal is similar to the multi-gaussian proposal. However, at every step only a single coordinate of the point is varied, so that the acceptance of the chain is high even for a large number of nuisance parameters (i.e. more than 20).
-   **fit**: Run a fit and use the uncertainty matrix from HESSE to construct a proposal (or the one from MINOS if the option `--runMinos` is specified). This can give biased results, so this method is not recommended in general.

If you believe there is something going wrong, e.g. if your chain remains stuck after accepting only a few events, the option `--debugProposal` can be used to obtain a printout of the first *N* proposed points. This can help you understand what is happening; for example if you have a region of the phase space with probability zero, the **gaus** and **fit** proposal can get stuck there forever.


### Computing the expected bayesian limit

The expected limit is computed by generating many toy MC data sets and computing the limit for each of them. This can be done passing the option `-t` . E.g. to run 100 toys with the `BayesianSimple` method, you can run

    combine -M BayesianSimple datacard.txt -t 100

The program will print out the mean and median limit, as well as the 68% and 95% quantiles of the distributions of the limits. This time, the output ROOT tree will contain **one entry per toy**.

For more heavy methods (eg the `MarkovChainMC`) you will probably want to split this calculation into multiple jobs. To do this, just run <span style="font-variant:small-caps;">Combine</span> multiple times specifying a smaller number of toys (as low as `1`), using a different seed to initialize the random number generator each time. The option `-s` can be used for this; if you set it to -1, the starting seed will be initialized randomly at the beginning of the job. Finally, you can merge the resulting trees with `hadd` and look at the distribution in the merged file.

### Multidimensional bayesian credible regions

The `MarkovChainMC` method allows the user to produce the posterior PDF as a function of (in principle) any number of POIs. In order to do so, you first need to create a workspace with more than one parameter, as explained in the [physics models](http://cms-analysis.github.io/HiggsAnalysis-CombinedLimit/part2/physicsmodels/) section.

For example, let us use the toy datacard [data/tutorials/multiDim/toy-hgg-125.txt](https://github.com/cms-analysis/HiggsAnalysis-CombinedLimit/blob/main/data/tutorials/multiDim/toy-hgg-125.txt) (counting experiment that vaguely resembles an early H→γγ analysis at 125 GeV) and convert the datacard into a workspace with 2 parameters, the ggH and qqH cross sections, using `text2workspace`.

    text2workspace.py data/tutorials/multiDim/toy-hgg-125.txt -P HiggsAnalysis.CombinedLimit.PhysicsModel:floatingXSHiggs --PO modes=ggH,qqH -o workspace.root

Now we just run one (or more) MCMC chain(s) and save them in the output tree. By default, the nuisance parameters will be marginalized (integrated) over their PDFs. You can ignore the complaints about not being able to compute an upper limit (since for more than 1D, this is not well-defined),

    combine -M MarkovChainMC workspace.root --tries 1 --saveChain -i 1000000 -m 125 -s 12345

The output of the Markov Chain is again a RooDataSet of weighted events distributed according to the posterior PDF (after you cut out the burn in part), so it can be used to make histograms or other distributions of the posterior PDF. See as an example [bayesPosterior2D.cxx](https://github.com/cms-analysis/HiggsAnalysis-CombinedLimit/blob/main/test/multiDim/bayesPosterior2D.cxx).

Below is an example of the output of the macro,

```c++
$ root -l higgsCombineTest.MarkovChainMC....
.L bayesPosterior2D.cxx
bayesPosterior2D("bayes2D","Posterior PDF")
```

![](images/bayes2D.png)

## Computing Limits with toys

The `HybridNew` method is used to compute either the hybrid bayesian-frequentist limits, popularly known as "CL<sub>s</sub> of LEP or Tevatron type", or the fully frequentist limits, which are the current recommended method by the LHC Higgs Combination Group. Note that these methods can be resource intensive for complex models.

It is possible to define the criterion used for setting limits using `--rule CLs` (to use the CL<sub>s</sub> criterion) or `--rule CLsplusb` (to calculate the limit using $p_{\mu}$) and as always the confidence level desired using `--cl=X`.

The choice of test statistic can be made via the option `--testStat`. Different methodologies for the treatment of the nuisance parameters are available. While it is possible to mix different test statistics with different nuisance parameter treatments, **we strongly do not recommend  this**. Instead one should follow one of the following three procedures. Note that the signal strength $r$ here is given the more common notation $\mu$.

* **LEP-style**: `--testStat LEP --generateNuisances=1 --fitNuisances=0`
    * The test statistic is defined using the ratio of likelihoods $q_{\mathrm{LEP}}=-2\ln[\mathcal{L}(\mu=0)/\mathcal{L}(\mu)]$.
    * The nuisance parameters are fixed to their nominal values for the purpose of evaluating the likelihood, while for generating toys, the nuisance parameters are first randomized within their PDFs before generation of the toy.

* **TEV-style**: `--testStat TEV --generateNuisances=0 --generateExternalMeasurements=1 --fitNuisances=1`
    * The test statistic is defined using the ratio of likelihoods $q_{\mathrm{TEV}}=-2\ln[\mathcal{L}(\mu=0,\hat{\hat{\mu}}(0))/\mathcal{L}(\mu,\hat{\hat{\nu}}(\mu))]$, in which the nuisance parameters are profiled separately for $\mu=0$ and $\mu$.
    * For the purposes of toy generation, the nuisance parameters are fixed to their post-fit values from the data (conditional on $\mu$), while the constraint terms are randomized for the evaluation of the likelihood.

* **LHC-style**: `--LHCmode LHC-limits`
, which is the shortcut for `--testStat LHC --generateNuisances=0 --generateExternalMeasurements=1 --fitNuisances=1`
    * The test statistic is defined using the ratio of likelihoods $q_{\mu} = -2\ln[\mathcal{L}(\mu,\hat{\hat{\nu}}(\mu))/\mathcal{L}(\hat{\mu},\hat{\nu})]$ , in which the nuisance parameters are profiled separately for $\mu=\hat{\mu}$ and $\mu$.
    * The value of $q_{\mu}$ set to 0 when $\hat{\mu}>\mu$ giving a one-sided limit. Furthermore, the constraint $\mu>0$ is enforced in the fit. This means that if the unconstrained value of $\hat{\mu}$ would be negative, the test statistic $q_{\mu}$ is evaluated as $-2\ln[\mathcal{L}(\mu,\hat{\hat{\nu}}(\mu))/\mathcal{L}(0,\hat{\hat{\nu}}(0))]$.
    * For the purposes of toy generation, the nuisance parameters are fixed to their **post-fit** values from the data (conditionally on the value of $\mu$), while the constraint terms are randomized in the evaluation of the likelihood.

!!! warning
    The recommended style is the **LHC-style**. Please note that this method is sensitive to the *observation in data* since the *post-fit* (after a fit to the data) values of the nuisance parameters (assuming different values of **r**) are used when generating the toys. For completely blind limits you can first generate a *pre-fit* asimov toy data set (described in the [toy data generation](runningthetool.md#toy-data-generation) section) and use that in place of the data.  You can use this toy by passing the argument `-D toysFileName.root:toys/toy_asimov`

While the above shortcuts are the commonly used versions, variations can be tested. The treatment of the nuisances can be changed to the so-called "Hybrid-Bayesian" method, which effectively integrates over the nuisance parameters. This is especially relevant when you have very few expected events in your data, and you are using those events to constrain background processes. This can be achieved by setting `--generateNuisances=1 --generateExternalMeasurements=0`. In case you want to avoid first fitting to the data to choose the nominal values you can additionally pass `--fitNuisances=0`.

!!! warning
    If you have unconstrained parameters in your model (`rateParam`, or if you are using a `_norm` variable for a PDF) and you want to use the "Hybrid-Bayesian" method, you **must** declare these as `flatParam` in your datacard. When running text2workspace you must add the option `--X-assign-flatParam-prior` in the command line. This will create uniform priors for these parameters. These are needed for this method and they would otherwise not get created.

!!! info
    Note that (observed and expected) values of the test statistic stored in the instances of `RooStats::HypoTestResult` when the option `--saveHybridResult` is passed are defined without the factor 2. They are therefore twice as small as the values given by the formulas above. This factor is however included automatically by all plotting scripts supplied within the <span style="font-variant:small-caps;">Combine</span> package. If you use your own plotting scripts, you need to make sure to incorporate the factor 2.

### Simple models

For relatively simple models, the observed and expected limits can be calculated interactively. Since the **LHC-style** is the recommended set of options for calculating limits using toys, we will use that in this section. However, the same procedure can be followed with the other sets of options.

```sh
combine realistic-counting-experiment.txt -M HybridNew --LHCmode LHC-limits
```

/// details | **Show output**

<pre><code>
<<< Combine >>>
>>> including systematics
>>> using the Profile Likelihood test statistics modified for upper limits (Q_LHC)
>>> method used is HybridNew
>>> random number generator seed is 123456
Computing results starting from observation (a-posteriori)
Search for upper limit to the limit
  r = 20 +/- 0
	CLs = 0 +/- 0
	CLs      = 0 +/- 0
	CLb      = 0.264 +/- 0.0394263
	CLsplusb = 0 +/- 0

Search for lower limit to the limit
Now doing proper bracketing & bisection
  r = 10 +/- 10
	CLs = 0 +/- 0
	CLs      = 0 +/- 0
	CLb      = 0.288 +/- 0.0405024
	CLsplusb = 0 +/- 0

  r = 5 +/- 5
	CLs = 0 +/- 0
	CLs      = 0 +/- 0
	CLb      = 0.152 +/- 0.0321118
	CLsplusb = 0 +/- 0

  r = 2.5 +/- 2.5
	CLs = 0.0192308 +/- 0.0139799
	CLs = 0.02008 +/- 0.0103371
	CLs = 0.0271712 +/- 0.00999051
	CLs = 0.0239524 +/- 0.00783634
	CLs      = 0.0239524 +/- 0.00783634
	CLb      = 0.208748 +/- 0.0181211
	CLsplusb = 0.005 +/- 0.00157718

  r = 2.00696 +/- 1.25
	CLs = 0.0740741 +/- 0.0288829
	CLs = 0.0730182 +/- 0.0200897
	CLs = 0.0694474 +/- 0.0166468
	CLs = 0.0640182 +/- 0.0131693
	CLs = 0.0595 +/- 0.010864
	CLs = 0.0650862 +/- 0.0105575
	CLs = 0.0629286 +/- 0.00966301
	CLs = 0.0634945 +/- 0.00914091
	CLs = 0.060914 +/- 0.00852667
	CLs = 0.06295 +/- 0.00830083
	CLs = 0.0612758 +/- 0.00778181
	CLs = 0.0608142 +/- 0.00747001
	CLs = 0.0587169 +/- 0.00697039
	CLs = 0.0591432 +/- 0.00678587
	CLs = 0.0599683 +/- 0.00666966
	CLs = 0.0574868 +/- 0.00630809
	CLs = 0.0571451 +/- 0.00608177
	CLs = 0.0553836 +/- 0.00585531
	CLs = 0.0531612 +/- 0.0055234
	CLs = 0.0516837 +/- 0.0052607
	CLs = 0.0496776 +/- 0.00499783
	CLs      = 0.0496776 +/- 0.00499783
	CLb      = 0.216635 +/- 0.00801002
	CLsplusb = 0.0107619 +/- 0.00100693

Trying to move the interval edges closer
  r = 1.00348 +/- 0
	CLs = 0.191176 +/- 0.0459911
	CLs      = 0.191176 +/- 0.0459911
	CLb      = 0.272 +/- 0.0398011
	CLsplusb = 0.052 +/- 0.00992935

  r = 1.50522 +/- 0
	CLs = 0.125 +/- 0.0444346
	CLs = 0.09538 +/- 0.0248075
	CLs = 0.107714 +/- 0.0226712
	CLs = 0.103711 +/- 0.018789
	CLs = 0.0845069 +/- 0.0142341
	CLs = 0.0828468 +/- 0.0126789
	CLs = 0.0879647 +/- 0.0122332
	CLs      = 0.0879647 +/- 0.0122332
	CLb      = 0.211124 +/- 0.0137494
	CLsplusb = 0.0185714 +/- 0.00228201

  r = 1.75609 +/- 0
	CLs = 0.0703125 +/- 0.0255807
	CLs = 0.0595593 +/- 0.0171995
	CLs = 0.0555271 +/- 0.0137075
	CLs = 0.0548727 +/- 0.0120557
	CLs = 0.0527832 +/- 0.0103348
	CLs = 0.0555828 +/- 0.00998248
	CLs = 0.0567971 +/- 0.00923449
	CLs = 0.0581822 +/- 0.00871417
	CLs = 0.0588835 +/- 0.00836245
	CLs = 0.0594035 +/- 0.00784761
	CLs = 0.0590583 +/- 0.00752672
	CLs = 0.0552067 +/- 0.00695542
	CLs = 0.0560446 +/- 0.00679746
	CLs = 0.0548083 +/- 0.0064351
	CLs = 0.0566998 +/- 0.00627124
	CLs = 0.0561576 +/- 0.00601888
	CLs = 0.0551643 +/- 0.00576338
	CLs = 0.0583584 +/- 0.00582854
	CLs = 0.0585691 +/- 0.0057078
	CLs = 0.0599114 +/- 0.00564585
	CLs = 0.061987 +/- 0.00566905
	CLs = 0.061836 +/- 0.00549856
	CLs = 0.0616849 +/- 0.0053773
	CLs = 0.0605352 +/- 0.00516844
	CLs = 0.0602028 +/- 0.00502875
	CLs = 0.058667 +/- 0.00486263
	CLs      = 0.058667 +/- 0.00486263
	CLb      = 0.222901 +/- 0.00727258
	CLsplusb = 0.0130769 +/- 0.000996375

  r = 2.25348 +/- 0
	CLs = 0.0192308 +/- 0.0139799
	CLs = 0.0173103 +/- 0.00886481
	CLs      = 0.0173103 +/- 0.00886481
	CLb      = 0.231076 +/- 0.0266062
	CLsplusb = 0.004 +/- 0.001996

  r = 2.13022 +/- 0
	CLs = 0.0441176 +/- 0.0190309
	CLs = 0.0557778 +/- 0.01736
	CLs = 0.0496461 +/- 0.0132776
	CLs = 0.0479048 +/- 0.0114407
	CLs = 0.0419333 +/- 0.00925719
	CLs = 0.0367934 +/- 0.0077345
	CLs = 0.0339814 +/- 0.00684844
	CLs = 0.03438 +/- 0.0064704
	CLs = 0.0337633 +/- 0.00597315
	CLs = 0.0321262 +/- 0.00551608
	CLs      = 0.0321262 +/- 0.00551608
	CLb      = 0.230342 +/- 0.0118665
	CLsplusb = 0.0074 +/- 0.00121204

  r = 2.06859 +/- 0
	CLs = 0.0357143 +/- 0.0217521
	CLs = 0.0381957 +/- 0.0152597
	CLs = 0.0368622 +/- 0.0117105
	CLs = 0.0415097 +/- 0.0106676
	CLs = 0.0442816 +/- 0.0100457
	CLs = 0.0376644 +/- 0.00847235
	CLs = 0.0395133 +/- 0.0080427
	CLs = 0.0377625 +/- 0.00727262
	CLs = 0.0364415 +/- 0.00667827
	CLs = 0.0368015 +/- 0.00628517
	CLs = 0.0357251 +/- 0.00586442
	CLs = 0.0341604 +/- 0.00546373
	CLs = 0.0361935 +/- 0.00549648
	CLs = 0.0403254 +/- 0.00565172
	CLs = 0.0408613 +/- 0.00554124
	CLs = 0.0416682 +/- 0.00539651
	CLs = 0.0432645 +/- 0.00538062
	CLs = 0.0435229 +/- 0.00516945
	CLs = 0.0427647 +/- 0.00501322
	CLs = 0.0414894 +/- 0.00479711
	CLs      = 0.0414894 +/- 0.00479711
	CLb      = 0.202461 +/- 0.00800632
	CLsplusb = 0.0084 +/- 0.000912658


 -- HybridNew, before fit --
Limit: r < 2.00696 +/- 1.25 [1.50522, 2.13022]
Warning in <ROOT::Math::FitConfig::CreateMinimizer>: Could not create the Migrad minimizer. Try using the minimizer Minuit
Fit to 5 points: 1.91034 +/- 0.0388334

 -- Hybrid New --
Limit: r < 1.91034 +/- 0.0388334 @ 95% CL
Done in 0.01 min (cpu), 4.09 min (real)
Failed to delete temporary file roostats-Sprxsw.root: No such file or directory
</pre></code>
///

The result stored in the **limit** branch of the output tree will be the upper limit (and its error, stored in **limitErr**). The default behaviour will be, as above, to search for the upper limit on **r**. However, the values of $p_{\mu}, p_{b}$ and CL<sub>s</sub> can be calculated for a particular value **r=X** by specifying the option `--singlePoint=X`. In this case, the value stored in the branch **limit** will be the value of CL<sub>s</sub> (or $p_{\mu}$) (see the [FAQ](http://cms-analysis.github.io/HiggsAnalysis-CombinedLimit/part4/usefullinks/#faq) section).

#### Expected Limits

For simple models, we can run interactively 5 times to compute the median expected and the 68% and 95% central interval boundaries. For this, we can use the `HybridNew` method with the same options as for the observed limit, but adding a `--expectedFromGrid=<quantile>`. Here, the quantile should be set to 0.5 for the median, 0.84 for the +ve side of the 68% band, 0.16 for the -ve side of the 68% band, 0.975 for the +ve side of the 95% band, and 0.025 for the -ve side of the 95% band.

The output file will contain the value of the quantile in the branch **quantileExpected**. This branch can therefore be used to separate the points.


#### Accuracy

The search for the limit is performed using an adaptive algorithm, terminating when the estimate of the limit value is below some limit or when the precision cannot be improved further with the specified options. The options controlling this behaviour are:

-   `rAbsAcc`, `rRelAcc`: define the accuracy on the limit at which the search stops. The default values are 0.1 and 0.05 respectively, meaning that the search is stopped when Δr < 0.1 or Δr/r < 0.05.
-   `clsAcc`: this determines the absolute accuracy up to which the CLs values are computed when searching for the limit. The default is 0.5%. Raising the accuracy above this value will significantly increase the time needed to run the algorithm, as you need N<sup>2</sup> more toys to improve the accuracy by a factor N. You can consider increasing this value if you are computing limits with a larger CL (e.g. 90% or 68%). Note that if you are using the `CLsplusb` rule, this parameter will control the uncertainty on $p_{\mu}$ rather than CL<sub>s</sub>.
-   `T` or `toysH`: controls the minimum number of toys that are generated for each point. The default value of 500 should be sufficient when computing the limit at 90-95% CL. You can decrease this number if you are computing limits at 68% CL, or increase it if you are using 99% CL.

Note, to further improve the accuracy when searching for the upper limit, <span style="font-variant:small-caps;">Combine</span> will also fit an exponential function to several of the points and interpolate to find the crossing.

### Complex models

For complicated models, it is best to produce a *grid* of test statistic distributions at various values of the signal strength, and use it to compute the observed and expected limit and central intervals. This approach is convenient for complex models, since the grid of points can be distributed across any number of jobs. In this approach we will store the distributions of the test statistic at different values of the signal strength using the option `--saveHybridResult`. The distribution at a single value of **r=X** can be determined by

```sh
combine datacard.txt -M HybridNew --LHCmode LHC-limits --singlePoint X --saveToys --saveHybridResult -T 500 --clsAcc 0
```

!!! warning
    We have specified the accuracy here by including `--clsAcc=0`, which turns off adaptive sampling, and specifying the number of toys to be 500 with the `-T N` option. For complex models, it may be necessary to internally split the toys over a number of instances of `HybridNew` using the option `--iterations I`. The **total** number of toys will be the product **I*N**.

The above can be repeated several times, in parallel, to build the distribution of the test statistic (passing the random seed option `-s -1`). Once all of the distributions have been calculated, the resulting output files can be merged into one using **hadd**, and read back to calculate the limit, specifying the merged file with `--grid=merged.root`.

The observed limit can be obtained with

```sh
combine datacard.txt -M HybridNew --LHCmode LHC-limits --readHybridResults --grid=merged.root
```

and similarly, the median expected and quantiles can be determined using

```sh
combine datacard.txt -M HybridNew --LHCmode LHC-limits --readHybridResults --grid=merged.root --expectedFromGrid <quantile>
```

substituting `<quantile>` with 0.5 for the median, 0.84 for the +ve side of the 68% band, 0.16 for the -ve side of the 68% band, 0.975 for the +ve side of the 95% band, and 0.025 for the -ve side of the 95% band. 

!!! warning
    Make sure that if you specified a particular mass value (`-m` or `--mass`) in the commands for calculating the toys, you also specify the same mass when reading in the grid of distributions.

You should note that  <span style="font-variant:small-caps;">Combine</span> will update the grid to improve the accuracy on the extracted limit by default. If you want to avoid this, you can use the option `--noUpdateGrid`. This will mean only the toys/points you produced in the grid will be used to compute the limit.

!!! warning
    This option should not be used with `--expectedFromGrid` if you did not create the grid with the same option. The reason is that the value of the test-statistic that is used to calculate the limit will not be properly calcualted if `--noUpdateGrid` is included. In future versions of the tool, this option will be ignored if using `--expectedFromGrid`. 

The splitting of the jobs can be left to the user's preference. However, users may wish to use `combineTool.py` for automating this, as described in the section on [combineTool for job submission](http://cms-analysis.github.io/HiggsAnalysis-CombinedLimit/part3/runningthetool/#combinetool-for-job-submission)


#### Plotting

A plot of the CL<sub>s</sub> (or $p_{\mu}$) as a function of **r**, which is used to find the crossing, can be produced using the option `--plot=limit_scan.png`. This can be useful for judging if the chosen grid was sufficient for determining the upper limit.

If we use our [realistic-counting-experiment.txt](https://github.com/cms-analysis/HiggsAnalysis-CombinedLimit/blob/main/data/tutorials/counting/realistic-counting-experiment.txt) datacard and generate a grid of points $r\varepsilon[1.4,2.2]$ in steps of 0.1, with 5000 toys for each point, the plot of the observed CL<sub>s</sub> vs **r** should look like the following,

![](images/limit_scan.png)

You should judge in each case whether the limit is accurate given the spacing of the points and the precision of CL<sub>s</sub> at each point. If it is not sufficient, simply generate more points closer to the limit and/or more toys at each point.

The distributions of the test statistic can also be plotted, at each value in the grid, using

```sh
python test/plotTestStatCLs.py --input mygrid.root --poi r --val all --mass MASS
```

The resulting output file will contain a canvas showing the distribution of the test statistics for the background only and signal+background hypotheses at each value of **r**. Use `--help` to see more options for this script.

!!! info
    If you used the TEV or LEP style test statistic (using the commands as described above), then you should include the option `--doublesided`, which will also take care of defining the correct integrals for $p_{\mu}$ and $p_{b}$. Click on the examples below to see what a typical output of this plotting tool will look like when using the LHC test statistic, or the TEV test statistic.

/// details | **qLHC test stat example**

![](images/exampleLHC.jpg)

///

/// details |  **qTEV test stat example**

![](images/exampleTEV.jpg)

///


## Computing Significances with toys

Computation of the expected significance with toys is a two-step procedure: first you need to run one or more jobs to construct the expected distribution of the test statistic. As for setting limits, there are a number of different possible configurations for generating toys.  However, we will use the most commonly used option,

* **LHC-style**: `--LHCmode LHC-significance`
, which is the shortcut for `--testStat LHC --generateNuisances=0 --generateExternalMeasurements=1 --fitNuisances=1 --significance`
    * The test statistic is defined using the ratio of likelihoods $q_{0} = -2\ln[\mathcal{L}(\mu=0,\hat{\hat{\nu}}(0))/\mathcal{L}(\hat{\mu},\hat{\nu})]$, in which the nuisance parameters are profiled separately for $\mu=\hat{\mu}$ and $\mu=0$.
    * The value of the test statistic is set to 0 when $\hat{\mu}<0$
    * For the purposes of toy generation, the nuisance parameters are fixed to their post-fit values from the data assuming **no** signal, while the constraint terms are randomized for the evaluation of the likelihood.

### Observed significance

To construct the distribution of the test statistic, the following command should be run as many times as necessary

```sh
combine -M HybridNew datacard.txt --LHCmode LHC-significance  --saveToys --fullBToys --saveHybridResult -T toys -i iterations -s seed
```

with different seeds, or using `-s -1` for random seeds, then merge all those results into a single ROOT file with `hadd`. The toys can then be read back into combine using the option `--toysFile=input.root --readHybridResult`.

The *observed* significance can be calculated as

```sh
combine -M HybridNew datacard.txt --LHCmode LHC-significance --readHybridResult --toysFile=input.root [--pvalue ]
```

where the option `--pvalue` will replace the result stored in the **limit** branch output tree to be the p-value instead of the signficance.

### Expected significance, assuming some signal

The *expected* significance, assuming a signal with **r=X** can be calculated, by including the option `--expectSignal X` when generating the distribution of the test statistic and using the option `--expectedFromGrid=0.5` when calculating the significance for the median. To get the ±1σ bands, use 0.16 and 0.84 instead of 0.5, and so on.

The total number of background toys needs to be large enough to compute the value of the significance, but you need fewer signal toys (especially when you are only computing the median expected significance). For large significances, you can run most of the toys without the `--fullBToys` option, which will be about a factor 2 faster. Only a small part of the toys needs to be run with that option turned on.

As with calculating limits with toys, these jobs can be submitted to the grid or batch systems with the help of the `combineTool.py` script, as described in the section on [combineTool for job submission](http://cms-analysis.github.io/HiggsAnalysis-CombinedLimit/part3/runningthetool/#combinetool-for-job-submission)


## Goodness of fit tests

The `GoodnessOfFit` method can be used to evaluate how compatible the observed data are with the model PDF.

This method implements several algorithms, and will compute a goodness of fit indicator for the chosen algorithm and the data. The procedure is therefore to first run on the real data

```sh
combine -M GoodnessOfFit datacard.txt --algo=<some-algo>
```

and then to run on many toy MC data sets to determine the distribution of the goodness-of-fit indicator

```sh
combine -M GoodnessOfFit datacard.txt --algo=<some-algo> -t <number-of-toys> -s <seed>
```

When computing the goodness-of-fit, by default the signal strength is left floating in the fit, so that the measure is independent from the presence or absence of a signal. It is possible to fixe the signal strength to some value by passing the option `--fixedSignalStrength=<value>`.

The following algorithms are implemented:

- **`saturated`**: Compute a goodness-of-fit measure for binned fits based on the *saturated model*, as prescribed by the Statistics Committee [(note)](http://www.physics.ucla.edu/~cousins/stats/cousins_saturated.pdf). This quantity is similar to a chi-square, but can be computed for an arbitrary combination of binned channels with arbitrary constraints.

- **`KS`**: Compute a goodness-of-fit measure for binned fits using the *Kolmogorov-Smirnov* test. It is based on the largest difference between the cumulative distribution function and the empirical distribution function of any bin.

- **`AD`**: Compute a goodness-of-fit measure for binned fits using the *Anderson-Darling* test. It is based on the integral of the difference between the cumulative distribution function and the empirical distribution function over all bins. It also gives the tail ends of the distribution a higher weighting.

The output tree will contain a branch called **`limit`**, which contains the value of the test statistic in each toy. You can make a histogram of this test statistic $t$. From the distribution that is obtained in this way ($f(t)$) and the single value obtained by running on the observed data ($t_{0}$) you can calculate the p-value $p = \int_{t=t_{0}}^{\mathrm{+inf}} f(t) dt$. Note: in rare cases the test statistic value for the toys can be undefined (for AS and KD). In this case we set the test statistic value to -1. When plotting the test statistic distribution, those toys should be excluded. This is automatically taken care of if you use the GoF collection script which is described below.

When generating toys, the default behavior will be used. See the section on [toy generation](http://cms-analysis.github.io/HiggsAnalysis-CombinedLimit/part3/runningthetool/#toy-data-generation) for options that control how nuisance parameters are generated and fitted in these tests. It is recommended to use *frequentist toys* (`--toysFreq`) when running the **`saturated`** model, and the default toys for the other two tests.

Further goodness-of-fit methods could be added on request, especially if volunteers are available to code them.
The output limit tree will contain the value of the test statistic in each toy (or the data)

!!! warning
    The above algorithms are all concerned with *one-sample* tests. For *two-sample* tests, you can follow an example CMS HIN analysis described [in this Twiki](https://twiki.cern.ch/twiki/bin/viewauth/CMS/HiggsCombineTwoDatasetCompatibility)

### Masking analysis regions in the saturated model

For analyses that employ a simultaneous fit across signal and control regions, it may be useful to mask one or more analysis regions, either when the likelihood is maximized (fit) or when the test statistic is computed. This can be done by using the options `--setParametersForFit` and `--setParametersForEval`, respectively. The former will set parameters *before* each fit, while the latter is used to set parameters *after* each fit, but before the NLL is evaluated. Note, of course, that if the parameter in the list is floating, it will still be floating in each fit. Therefore, it will not affect the results when using `--setParametersForFit`.

A realistic example for a binned shape analysis performed in one signal region and two control samples can be found in this directory of the <span style="font-variant:small-caps;">Combine</span> package [Datacards-shape-analysis-multiple-regions](https://github.com/cms-analysis/HiggsAnalysis-CombinedLimit/tree/81x-root606/data/tutorials/rate_params).

First of all, one needs to <span style="font-variant:small-caps;">Combine</span> the individual datacards to build a single model, and to introduce the channel masking variables as follow:

```sh
combineCards.py signal_region.txt dimuon_control_region.txt singlemuon_control_region.txt > combined_card.txt
text2workspace.py combined_card.txt --channel-masks
```

More information about the channel masking can be found in this
section [Channel Masking](http://cms-analysis.github.io/HiggsAnalysis-CombinedLimit/part3/nonstandard/#channel-masking). The saturated test static value for a simultaneous fit across all the analysis regions can be calculated as:

```sh
combine -M GoodnessOfFit -d combined_card.root --algo=saturated -n _result_sb
```

In this case, signal and control regions are included in both the fit and in the evaluation of the test statistic, and the signal strength is freely floating. This measures the compatibility between the signal+background fit and the observed data. Moreover, it can be interesting to assess the level of compatibility between the observed data in all the regions and the background prediction obtained by only fitting the control regions (CR-only fit). This can be evaluated as follow:

```sh
combine -M GoodnessOfFit -d combined_card.root --algo=saturated -n _result_bonly_CRonly --setParametersForFit mask_ch1=1 --setParametersForEval mask_ch1=0 --freezeParameters r --setParameters r=0
```

where the signal strength is frozen and the signal region is not considered in the fit (`--setParametersForFit mask_ch1=1`), but it is included in the test statistic computation (`--setParametersForEval mask_ch1=0`). To show the differences between the two models being tested, one can perform a fit to the data using the FitDiagnostics method as:

```sh
combine -M FitDiagnostics -d combined_card.root -n _fit_result --saveShapes --saveWithUncertainties
combine -M FitDiagnostics -d combined_card.root -n _fit_CRonly_result --saveShapes --saveWithUncertainties --setParameters mask_ch1=1
```

By taking the total background, the total signal, and the data shapes from the FitDiagnostics output, we can compare the post-fit predictions from the S+B fit (first case) and the CR-only fit (second case) with the observation as reported below:

/// details |  **FitDiagnostics S+B fit**

![](images/result_fitSB.png)

///

/// details | **FitDiagnostics CR-only fit**

![](images/result_fitCRonly.png)

///

To compute a p-value for the two results, one needs to compare the observed goodness-of-fit value previously computed with the expected distribution of the test statistic obtained in toys:

```sh
    combine -M GoodnessOfFit combined_card.root --algo=saturated -n result_toy_sb --toysFrequentist -t 500
    combine -M GoodnessOfFit -d combined_card.root --algo=saturated -n _result_bonly_CRonly_toy --setParametersForFit mask_ch1=1 --setParametersForEval mask_ch1=0 --freezeParameters r --setParameters r=0,mask_ch1=1 -t 500 --toysFrequentist
```

where the former gives the result for the S+B model, while the latter gives the test-statistic for CR-only fit. The command `--setParameters r=0,mask_ch1=1` is needed to ensure that toys are thrown using the nuisance parameters estimated from the CR-only fit to the data. The comparison between the observation and the expected distribition should look like the following two plots:

/// details | **Goodness-of-fit for S+B model**

![](images/gof_sb.png)
///

/// details |  **Goodness-of-fit for CR-only model**

![](images/gof_CRonly.png)
///

### Making a plot of the GoF test statistic distribution

<<<<<<< HEAD
If you have also checked out the [combineTool](http://cms-analysis.github.io/HiggsAnalysis-CombinedLimit/#combineharvestercombinetools), you can use this to run batch jobs or on the grid (see [here](http://cms-analysis.github.io/HiggsAnalysis-CombinedLimit/part3/runningthetool/#combinetool-for-job-submission)) and produce a plot of the results. Once the jobs have completed, you can hadd them together and run (e.g for the saturated model),
=======
You can use the `combineTool.py` script to run batch jobs or on the grid (see [here](http://cms-analysis.github.io/HiggsAnalysis-CombinedLimit/part3/runningthetool/#combinetool-for-job-submission)) and produce a plot of the results. Once the jobs have completed, you can hadd them together and run (e.g for the saturated model),
>>>>>>> 61d6dbab

```sh
combineTool.py -M CollectGoodnessOfFit --input data_run.root toys_run.root -m 125.0 -o gof.json
plotGof.py gof.json --statistic saturated --mass 125.0 -o gof_plot --title-right="my label"
```

## Channel Compatibility

The `ChannelCompatibilityCheck` method can be used to evaluate how compatible the measurements of the signal strength from the separate channels of a combination are with each other.

The method performs two fits of the data, first with the nominal model in which all channels are assumed to have the *same signal strength modifier* $r$, and then another allowing *separate signal strengths* $r_{i}$ in each channel. A chisquare-like quantity is computed as $-2 \ln \mathcal{L}(\mathrm{data}| r)/L(\mathrm{data}|\{r_{i}\}_{i=1}^{N_{\mathrm{chan}}})$. Just like for the goodness-of-fit indicators, the expected distribution of this quantity under the nominal model can be computed from toy MC data sets.

By default, the signal strength is kept floating in the fit with the nominal model. It can however be fixed to a given value by passing the option `--fixedSignalStrength=<value>`.

In the default model built from the datacards, the signal strengths in all channels are constrained to be non-negative. One can allow negative signal strengths in the fits by changing the bound on the variable (option `--rMin=<value>`), which should make the quantity more chisquare-like under the hypothesis of zero signal; this however can create issues in channels with small backgrounds, since total expected yields and PDFs in each channel must be positive.

Optionally, channels can be grouped together by using the option `-g <name_fragment>`, where `<name_fragment>` is a string which is common to all channels to be grouped together. The `-g` option can also be used to set the range for the each POI separately via `-g <name>=<min>,<max>`.

When run with a verbosity of 1, as is the default, the program also prints out the best fit signal strengths in all channels. As the fit to all channels is done simultaneously, the correlation between the other systematic uncertainties is taken into account. Therefore, these results can differ from the ones obtained when fitting each channel separately.



Below is an example output from <span style="font-variant:small-caps;">Combine</span>,

```nohighlight
$ combine -M ChannelCompatibilityCheck comb_hww.txt -m 160 -n HWW
 <<< Combine >>>
>>> including systematics
>>> method used to compute upper limit is ChannelCompatibilityCheck
>>> random number generator seed is 123456

Sanity checks on the model: OK
Computing limit starting from observation

--- ChannelCompatibilityCheck ---
Nominal fit : r = 0.3431 -0.1408/+0.1636
Alternate fit: r = 0.4010 -0.2173/+0.2724 in channel hww_0jsf_shape
Alternate fit: r = 0.2359 -0.1854/+0.2297 in channel hww_0jof_shape
Alternate fit: r = 0.7669 -0.4105/+0.5380 in channel hww_1jsf_shape
Alternate fit: r = 0.3170 -0.3121/+0.3837 in channel hww_1jof_shape
Alternate fit: r = 0.0000 -0.0000/+0.5129 in channel hww_2j_cut
Chi2-like compatibility variable: 2.16098
Done in 0.08 min (cpu), 0.08 min (real)
```

The output tree will contain the value of the compatibility (chi-square variable) in the **limit** branch. If the option `--saveFitResult` is specified, the output ROOT file also contains two [RooFitResult](http://root.cern.ch/root/htmldoc/RooFitResult.html) objects **fit_nominal** and **fit_alternate** with the results of the two fits.

This can be read and used to extract the best fit value for each channel, and the overall best fit value, using

```c++
$ root -l
TFile* _file0 = TFile::Open("higgsCombineTest.ChannelCompatibilityCheck.mH120.root");
fit_alternate->floatParsFinal().selectByName("*ChannelCompatibilityCheck*")->Print("v");
fit_nominal->floatParsFinal().selectByName("r")->Print("v");
```

The macro [cccPlot.cxx](https://github.com/cms-analysis/HiggsAnalysis-CombinedLimit/blob/main/test/plotting/cccPlot.cxx) can be used to produce a comparison plot of the best fit signal strengths from all channels.

## Likelihood Fits and Scans

The `MultiDimFit` method can be used to perform multi-dimensional fits and likelihood-based scans/contours using models with several parameters of interest.

Taking a toy datacard [data/tutorials/multiDim/toy-hgg-125.txt](https://github.com/cms-analysis/HiggsAnalysis-CombinedLimit/blob/main/data/tutorials/multiDim/toy-hgg-125.txt) (counting experiment which vaguely resembles an early H→γγ analysis at 125 GeV), we need to convert the datacard into a workspace with 2 parameters, the ggH and qqH cross sections:

```sh
text2workspace.py toy-hgg-125.txt -m 125 -P HiggsAnalysis.CombinedLimit.PhysicsModel:floatingXSHiggs --PO modes=ggH,qqH
```

A number of different algorithms can be used with the option `--algo <algo>`,

-  **`none`** (default):  Perform a maximum likelihood fit `combine -M MultiDimFit toy-hgg-125.root`; The output ROOT tree will contain two columns, one for each parameter, with the fitted values.

-  **`singles`**: Perform a fit of each parameter separately, treating the other parameters of interest as *unconstrained nuisance parameters*: `combine -M MultiDimFit toy-hgg-125.root --algo singles --cl=0.68` . The output ROOT tree will contain two columns, one for each parameter, with the fitted values; there will be one row with the best fit point (and `quantileExpected` set to -1) and two rows for each fitted parameter, where the corresponding column will contain the maximum and minimum of that parameter in the 68% CL interval, according to a *one-dimensional chi-square* (i.e. uncertainties on each fitted parameter *do not* increase when adding other parameters if they are uncorrelated). Note that if you run, for example, with `--cminDefaultMinimizerStrategy=0`, these uncertainties will be derived from the Hessian, while `--cminDefaultMinimizerStrategy=1` will invoke Minos to derive them.

-  **`cross`**:  Perform a joint fit of all parameters: `combine -M MultiDimFit toy-hgg-125.root --algo=cross --cl=0.68`. The output ROOT tree will have one row with the best fit point, and two rows for each parameter, corresponding to the minimum and maximum of that parameter on the likelihood contour corresponding to the specified CL, according to an *N-dimensional chi-square* (i.e. the uncertainties on each fitted parameter *do* increase when adding other parameters, even if they are uncorrelated). Note that this method *does not* produce 1D uncertainties on each parameter, and should not be taken as such.

-   **`contour2d`**: Make a 68% CL contour à la minos `combine -M MultiDimFit toy-hgg-125.root --algo contour2d --points=20 --cl=0.68`. The output will contain values corresponding to the best fit point (with `quantileExpected` set to -1) and for a set of points on the contour (with `quantileExpected` set to 1-CL, or something larger than that if the contour hits the boundary of the parameters). Probabilities are computed from the the n-dimensional $\chi^{2}$ distribution. For slow models, this method can be split by running several times with a *different* number of points, and merging the outputs. The [contourPlot.cxx](https://github.com/cms-analysis/HiggsAnalysis-CombinedLimit/blob/main/test/multiDim/contourPlot.cxx) macro can be used to make plots out of this algorithm.

-   **`random`**: Scan N random points and compute the probability out of the profile likelihood ratio `combine -M MultiDimFit toy-hgg-125.root --algo random --points=20 --cl=0.68`. Again, the best fit will have `quantileExpected` set to -1, while each random point will have `quantileExpected` set to the probability given by the profile likelihood ratio at that point.

-   **`fixed`**: Compare the log-likelihood at a fixed point compared to the best fit. `combine -M MultiDimFit toy-hgg-125.root --algo fixed --fixedPointPOIs r=r_fixed,MH=MH_fixed`. The output tree will contain the difference in the negative log-likelihood between the points ($\hat{r},\hat{m}_{H}$) and ($\hat{r}_{fixed},\hat{m}_{H,fixed}$) in the branch `deltaNLL`.

	If you have also checked out the [combineTool](http://cms-analysis.github.io/HiggsAnalysis-CombinedLimit/#combineharvestercombinetools), you can use this to run multiple fixed points from a `.csv` file. For example, if `fixed.csv` contains

	```csv
	r_ggH,r_qqH
	1.0,1.0
	1.0,2.0
	2.0,1.0
	2.0,2.0
	```

	then `combineTool.py -M MultiDimFit toy-hgg-125.root --algo fixed --fromfile fixed.csv` will run `--algo fixed` at each of the points in the file.

-  **`grid`**:  Scan a fixed grid of points with approximately N points in total. `combine -M MultiDimFit toy-hgg-125.root --algo grid --points=10000`.
    * You can partition the job in multiple tasks by using the options `--firstPoint` and `--lastPoint`. For complicated scans, the points can be split as described in the [combineTool for job submission](http://cms-analysis.github.io/HiggsAnalysis-CombinedLimit/part3/runningthetool/#combinetool-for-job-submission) section. The output file will contain a column `deltaNLL` with the difference in negative log-likelihood with respect to the best fit point. Ranges/contours can be evaluated by filling TGraphs or TH2 histograms with these points.
    * By default the "min" and "max" of the POI ranges are *not* included and the points that are in the scan are *centred* , eg `combine -M MultiDimFit --algo grid --rMin 0 --rMax 5 --points 5` will scan at the points $r=0.5, 1.5, 2.5, 3.5, 4.5$. You can include the option `--alignEdges 1`, which causes the points to be aligned with the end-points of the parameter ranges - e.g. `combine -M MultiDimFit --algo grid --rMin 0 --rMax 5 --points 6 --alignEdges 1` will scan at the points $r=0, 1, 2, 3, 4, 5$. Note - the number of points must be increased by 1 to ensure both end points are included.

With the algorithms `none` and `singles` you can save the RooFitResult from the initial fit using the option `--saveFitResult`. The fit result is saved into a new file called `multidimfit.root`.

As usual, any *floating* nuisance parameters will be *profiled*. This behaviour can be modified by using the `--freezeParameters` option.

For most of the methods, for lower-precision results you can turn off the profiling of the nuisance parameters by using the option `--fastScan`, which for complex models speeds up the process by several orders of magnitude. **All** nuisance parameters will be kept fixed at the value corresponding to the best fit point.

As an example, let's produce the $-2\Delta\ln{\mathcal{L}}$ scan as a function of **`r_ggH`** and **`r_qqH`** from the toy $H\rightarrow\gamma\gamma$ datacard. The command below should be pretty fast, as the statistical model is quite simple,

```sh
combine toy-hgg-125.root -M MultiDimFit --algo grid --points 2500 --setParameterRanges r_qqH=0,12:r_ggH=-1,4 -m 125
```

The scan, along with the best fit point and $1\sigma$ CL contour can be drawn using ROOT using something like the script below,

/// details | **Show script**
<pre class="c++"><code>
void plot2D_LHScan(){

  TFile *_file0 = TFile::Open("higgsCombineTest.MultiDimFit.mH125.root");
  TTree *limit = (TTree*) _file0->Get("limit");

  // create histogram representing -2Delta Log(L)
  TCanvas *can = new TCanvas("c","c",600,540);
  limit->Draw("2*deltaNLL:r_qqH:r_ggH>>h(50,-1,4,50,0,12)","2*deltaNLL<50","prof colz");
  TH2F *g2NLL = (TH2F*)gROOT->FindObject("h");

  g2NLL->SetName("g2NLL");
  g2NLL->SetTitle("");
  g2NLL->GetXaxis()->SetTitle("r_{ggH}");
  g2NLL->GetYaxis()->SetTitle("r_{qqH}");

  // Get best fit point
  limit->Draw("r_qqH:r_ggH","quantileExpected == -1","P same");
  TGraph *best_fit = (TGraph*)gROOT->FindObject("Graph");

  best_fit->SetMarkerSize(3);
  best_fit->SetMarkerStyle(34);
  best_fit->Draw("p same");

  // get 1-sigma contour
  TH2F *h68 = (TH2F*)g2NLL->Clone();
  h68->SetContour(2);
  h68->SetContourLevel(1,2.3);
  h68->SetLineWidth(3);
  h68->SetLineColor(1);
  h68->Draw("CONT3same");

  gStyle->SetOptStat(0);
  can->SaveAs("2D_LHScan.png");

 }
</pre></code>
///

This will produce a plot like the one below,

![](images/2D_LHScan.png)

Similarly, 1D scans can be drawn directly from the tree, however for 1D likelihood scans, there is a python script from the [`CombineHarvester/CombineTools`](http://cms-analysis.github.io/HiggsAnalysis-CombinedLimit/#combine-tool) package [plot1DScan.py](https://github.com/cms-analysis/CombineHarvester/blob/113x/CombineTools/scripts/plot1DScan.py) that can be used to make plots and extract the crossings of the `2*deltaNLL` - e.g the 1σ/2σ boundaries.


### Useful options for likelihood scans

A number of common, useful options (especially for computing likelihood scans with the **grid** algo) are,

* `--autoBoundsPOIs arg`: Adjust bounds for the POIs if they end up close to the boundary. This can be a comma-separated list of POIs, or "*" to get all of them.
* `--autoMaxPOIs arg`: Adjust maxima for the POIs if they end up close to the boundary. Can be a list of POIs, or "*" to get all.
* `--autoRange X`: Set to any **X >= 0** to do the scan in the $\hat{p}$ $\pm$ Xσ range, where $\hat{p}$ and σ are the best fit parameter value and uncertainty from the initial fit (so it may be fairly approximate). In case you do not trust the estimate of the error from the initial fit, you can just centre the range on the best fit value by using the option `--centeredRange X` to do the scan in the $\hat{p}$ $\pm$ X range centered on the best fit value.
* `--squareDistPoiStep`:  POI step size based on distance from the midpoint ( either (max-min)/2 or the best fit if used with `--autoRange` or `--centeredRange` ) rather than linear separation.
* `--skipInitialFit`: Skip the initial fit (saves time if, for example, a snapshot is loaded from a previous fit)

Below is a comparison in a likelihood scan, with 20 points, as a function of **`r_qqH`** with our `toy-hgg-125.root` workspace with and without some of these options. The options added tell <span style="font-variant:small-caps;">Combine</span> to scan more points closer to the minimum (best-fit) than with the default.

![](images/r_qqH.png)

You may find it useful to use the `--robustFit=1` option to turn on robust (brute-force) for likelihood scans (and other algorithms). You can set the strategy and tolerance when using the `--robustFit` option using the options `--setRobustFitAlgo` (default is `Minuit2,migrad`), `setRobustFitStrategy` (default is 0) and `--setRobustFitTolerance` (default is 0.1). If these options are not set, the defaults (set using `cminDefaultMinimizerX` options) will be used.

If running `--robustFit=1` with the algo **singles**, you can tune the accuracy of the routine used to find the crossing points of the likelihood using the option `--setCrossingTolerance` (the default is set to 0.0001)

If you suspect your fits/uncertainties are not stable, you may also try to run custom HESSE-style calculation of the covariance matrix. This is enabled by running `MultiDimFit` with the `--robustHesse=1` option. A simple example of how the default behaviour in a simple datacard is given [here](https://github.com/cms-analysis/HiggsAnalysis-CombinedLimit/issues/498).

For a full list of options use `combine -M MultiDimFit --help`

### Fitting only some parameters

If your model contains more than one parameter of interest, you can still decide to fit a smaller number of them, using the option `--parameters` (or `-P`), with a syntax like this:

```sh
combine -M MultiDimFit [...] -P poi1 -P poi2 ... --floatOtherPOIs=(0|1)
```

If `--floatOtherPOIs` is set to 0, the other parameters of interest (POIs), which are not included as a `-P` option, are kept *fixed* to their nominal values. If it's set to 1, they are kept *floating*, which has different consequences depending on `algo`:

-   When running with `--algo=singles`, the other floating POIs are treated as unconstrained nuisance parameters.
-   When running with `--algo=cross` or `--algo=contour2d`, the other floating POIs are treated as other POIs, and so they increase the number of dimensions of the chi-square.

As a result, when running with `--floatOtherPOIs` set to 1, the uncertainties on each fitted parameters do not depend on the selection of POIs passed to MultiDimFit, but only on the number of parameters of the model.

!!! info
    Note that `poi` given to the the option `-P` can also be any nuisance parameter. However, by default, the other nuisance parameters are left *floating*, so in general this does not need to be specified.

You can save the values of the other parameters of interest in the output tree by passing the option `--saveInactivePOI=1`. You can additionally save the post-fit values any nuisance parameter, function, or discrete index (RooCategory) defined in the workspace using the following options;

-   `--saveSpecifiedNuis=arg1,arg2,...` will store the fitted value of any specified *constrained* nuisance parameter. Use `all` to save every constrained nuisance parameter. **Note** that if you want to store the values of `flatParams` (or floating parameters that are not defined in the datacard) or `rateParams`,  which are *unconstrained*, you should instead use the generic option `--trackParameters` as described [here](http://cms-analysis.github.io/HiggsAnalysis-CombinedLimit/part3/runningthetool/#common-command-line-options).
-   `--saveSpecifiedFunc=arg1,arg2,...` will store the value of any function (eg `RooFormulaVar`) in the model.
-   `--saveSpecifiedIndex=arg1,arg2,...` will store the index of any `RooCategory` object - eg a `discrete` nuisance.


### Using best fit snapshots

This can be used to save time when performing scans so that the best fit does not need to be repeated. It can also be used to perform scans with some nuisance parameters frozen to their best-fit values. This can be done as follows,

-  Create a workspace for a floating $r,m_{H}$ fit

```sh
text2workspace.py hgg_datacard_mva_8TeV_bernsteins.txt -m 125 -P HiggsAnalysis.CombinedLimit.PhysicsModel:floatingHiggsMass --PO higgsMassRange=120,130 -o testmass.root`
```

-  Perfom the fit, *saving* the workspace

```sh
combine -m 123 -M MultiDimFit --saveWorkspace -n teststep1 testmass.root  --verbose 9
```

Now we can load the best fit $\hat{r},\hat{m}_{H}$ and fit for $r$ freezing $m_{H}$ and **lumi_8TeV** to their best-fit values,

```sh
combine -m 123 -M MultiDimFit -d higgsCombineteststep1.MultiDimFit.mH123.root -w w --snapshotName "MultiDimFit" -n teststep2  --verbose 9 --freezeParameters MH,lumi_8TeV
```
## Feldman-Cousins

The Feldman-Cousins (FC) procedure for computing confidence intervals for a generic model is,

-   use the profile likelihood ratio as the test statistic, $q(\vec{\mu}) = - 2 \ln \mathcal{L}(\vec{\mu},\hat{\hat{\vec{\nu}}}(\vec{\mu}))/\mathcal{L}(\hat{\vec{\mu}},\hat{\vec{\nu}})$ where $\vec{\mu}$ is a point in the (N-dimensional) parameter space, and $\hat{\vec{\mu}}$ is the point corresponding to the best fit. In this test statistic, the nuisance parameters are profiled, both in the numerator and denominator.
-   for each point $\vec{\mu}$:
    -   compute the observed test statistic $q_{\mathrm{obs}}(\vec{\mu})$
    -   compute the expected distribution of $q(\vec{\mu})$ under the hypothesis of $\vec{\mu}$ as the true value.
    -   accept the point in the region if $p_{\vec{\mu}}=P\left[q(\vec{\mu}) > q_{\mathrm{obs}}(\vec{\mu})| \vec{\mu}\right] > \alpha$

With a critical value $\alpha$.

In <span style="font-variant:small-caps;">Combine</span>, you can perform this test on each individual point (**param1, param2,...**) = (**value1,value2,...**) by doing,

```sh
combine workspace.root -M HybridNew --LHCmode LHC-feldman-cousins --clsAcc 0 --singlePoint  param1=value1,param2=value2,param3=value3,... --saveHybridResult [Other options for toys, iterations etc as with limits]
```

Note that you can also split this calculationg into several separate runs (remembering to set a random seed `-s -1` each time the above command is run) and `hadd` the resulting `.root` output files into a single file `toys.root`. This can then be read in and used to calculate $p_{\vec{\mu}}$ by using the same command as above but replacing the option `--saveHybridResult` with `--readHybridResult --toysFile toys.root`.  

The point belongs to your confidence region if $p_{\vec{\mu}}$ is larger than $\alpha$ (e.g. 0.3173 for a 1σ region, $1-\alpha=0.6827$).

!!! warning
    You should not use this method without the option `--singlePoint`. Although <span style="font-variant:small-caps;">Combine</span> will not complain, the algorithm to find the crossing will only find a single crossing and therefore not find the correct interval. Instead you should calculate the Feldman-Cousins intervals as described above.

### Physical boundaries

Imposing physical boundaries (such as requiring $r>0$ for a signal strength $r$ ) is achieved by setting the ranges of the physics model parameters using

```sh
--setParameterRanges param1=param1_min,param1_max:param2=param2_min,param2_max ....
```

The boundary is imposed by **restricting the parameter range(s)** to those set by the user, in the fits. Note that this is a trick! The actual fitted value, as one of an ensemble of outcomes, can fall outside of the allowed region, while the boundary should be imposed on the physical parameter. The effect of restricting the parameter value in the fit is such that the test statistic is modified as follows ;

$$q(\vec{\mu}) = - 2 \ln \mathcal{L}(\vec{\mu},\hat{\hat{\vec{\nu}}}(\vec{\mu}))/\mathcal{L}(\hat{\vec{\mu}},\hat{\vec{\nu}}),$$

if $\hat{\vec{\mu}}$ in contained in the bounded range

and,

$$q(\vec{\mu}) = - 2 \ln \mathcal{L}(\vec{\mu},\hat{\hat{\vec{\nu}}}(\vec{\mu}))/\mathcal{L}(\vec{\mu}_{B},\hat{\hat{\vec{\nu}}}(\vec{\mu}_{B})),$$

if $\hat{\vec{\mu}}$ is outside of the bounded range. Here $\vec{\mu}_{B}$ and $\hat{\hat{\vec{\nu}}}(\vec{\mu}_{B})$ are the values of $\vec{\mu}$ and $\vec{\nu}$ which maximise the likelihood *excluding values outside of the bounded region* for $\vec{\mu}$ - typically, $\vec{\mu}_{B}$ will be found at one of the boundaries which is imposed. For example if there is one parameter of interest $\mu$ , if the boundary $\mu>0$ is imposed, you will typically expect $\mu_{B}=0$, when $\hat{\mu}\leq 0$, and $\mu_{B}=\hat{\mu}$ otherewise.

This can sometimes be an issue as Minuit may not know if has successfully converged when the minimum lies outside of that range. If there is no upper/lower boundary, just set that value to something far from the region of interest.

!!! info
    One can also imagine imposing the boundaries by first allowing Minuit to find the minimum in the *unrestricted*  region and then setting the test statistic to that in the case that minimum lies outside the physical boundary. This would avoid potential issues of convergence. If you are interested in implementing this version in <span style="font-variant:small-caps;">Combine</span>, please contact the development team.


### Extracting contours from results files

As in general for `HybridNew`, you can split the task into multiple tasks (grid and/or batch) and then merge the outputs with `hadd`. You can also refer to the [combineTool for job submission](http://cms-analysis.github.io/HiggsAnalysis-CombinedLimit/part3/runningthetool/#combinetool-for-job-submission) section for submitting the jobs to the grid/batch or if you have more than one parameter of interest, see the instructions for running `HybridNew` on a grid of parameter points on the [CombineHarvest - HybridNewGrid](http://cms-analysis.github.io/CombineHarvester/md_docs__hybrid_new_grid.html) documentation.

#### Extracting 1D intervals

For *one-dimensional* models only, and if the parameter behaves like a cross section, the code is able to interpolate and determine the values of your parameter on the contour (just like it does for the limits). As with limits, read in the grid of points and extract 1D intervals using,

```sh
combine workspace.root -M HybridNew --LHCmode LHC-feldman-cousins --readHybridResults --grid=mergedfile.root --cl <1-alpha>
```

The output tree will contain the values of the POI that crosses the critical value ($\alpha$) - i.e, the boundaries of the confidence intervals.

You can produce a plot of the value of $p_{\vec{\mu}}$ vs the parameter of interest $\vec{\mu}$ by adding the option `--plot <plotname>`.

As an example, we will use the`data/tutorials/multiDim/toy-hgg-125.txt` datacard and find the 1D FC 68% interval for the $r_{qqH}$ parameter. First, we construct the model as, 

```sh
text2workspace.py -m 125 -P HiggsAnalysis.CombinedLimit.PhysicsModel:floatingXSHiggs --PO modes=ggH,qqH toy-hgg-125.txt -o toy-hgg-125.root
```

Now we generate the grid of test statistics in a suitable range. You could use the `combineTool.py` as below but for 1D, we can just generate the points in a for loop. 

```sh
for i in range 0.1 1.1 2.1 3.1 4.1 5.1 6.1 7.1 8.1 9.1 10.1 ; do combine toy-hgg-125.root --redefineSignalPOI r_qqH   -M HybridNew --LHCmode LHC-feldman-cousins --clsAcc 0 --singlePoint r_qqH=${i} --saveToys --saveHybridResult -n ${i} ; done

hadd -f FeldmanCousins1D.root higgsCombine*.1.HybridNew.mH120.123456.root
```

Next, we get combine to calculate the interval from this grid. 
```sh
combine toy-hgg-125.root -M HybridNew --LHCmode LHC-feldman-cousins --readHybridResults --grid=FeldmanCousins1D.root --cl 0.68 --redefineSignalPOI r_qqH
```
and we should see the below as the output, 

```
 -- HybridNew --
found 68 % confidence regions
  2.19388 (+/- 0.295316) < r_qqH < 8.01798 (+/- 0.0778685)
Done in 0.00 min (cpu), 0.00 min (real)
```

Since we included the `--plot` option, we will also get a plot like the one below, 

![1DFC](images/FC1D.png)


#### Extracting 2D contours / general intervals

For *two-dimensional* models, or if the parameter does not behave like a cross section, you will need to extract the contours from the output of `HybridNew` and plot them yourself. We will use the `data/tutorials/multiDim/toy-hgg-125.txt` datacard in the example below to demonstrate how this can be done. Let's build the model again as we did in the MultiDimFit section.

```sh
text2workspace.py -m 125 -P HiggsAnalysis.CombinedLimit.PhysicsModel:floatingXSHiggs --PO modes=ggH,qqH toy-hgg-125.txt -o toy-hgg-125.root
```

First, we use `combineTool.py` to create jobs for each point in our parameter scan. We want to impose the boundaries that $r_{ggH}>0$, $r_{qqH}>0$.
In the example below, we will run in interactive mode so this can take a little while. You can instead run using a batch cluster (eg `condor`) or the grid (`grid`) to submit sepaerate jobs for each point / set of points. We configure the tool by specifying the grid of points in `poi_grid_configuration.json` as below. Here we want 5000 toys for each point, and we choose a grid of $r_{ggH}\in [0,4]$ in steps of 0.2, and $r_{qqH}\in[0,10]$ in steps of 0.5.

```
{
  "verbose" : true,
  "opts" : " --LHCmode LHC-feldman-cousins --saveHybridResult --clsAcc 0 ",
  "POIs" : ["r_ggH", "r_qqH"],
  "grids" : [
    ["0:4|.2","0:10|.5",""]
  ],
  "toys_per_cycle"  : 5000,
  "FC" : true,
  "min_toys": 5000,
  "max_toys": 50000,
  "output_incomplete" : true,
  "make_plots": false,
  "contours":["obs"],
  "CL": 0.68,
  "output": "FeldmanCousins.root",
  "zipfile"         : "collected.zip",
  "statusfile"      : "status.json"
 }
```

The command will look like,

```sh
combineTool.py -M HybridNewGrid  ./poi_grid_configuration.json -d toy-hgg-125.root --task-name fc2d --job-mode 'interactive' --cycles 1
```

As mentioned, this will take a while to run so you should consider going to make a cup of coffee at this point and reading through the [HybridNewGrid documentation](http://cms-analysis.github.io/CombineHarvester/md_docs__hybrid_new_grid.html) to learn more about this tool.
Once this is done, we extract the values of $p_{\vec{\mu}}$ for each point in our parameter space using the same command, but this time setting `--cycles 0` and adding the option `--output`,

```sh
combineTool.py -M HybridNewGrid  ./poi_grid_configuration.json -d toy-hgg-125.root --task-name fc2d --job-mode 'interactive' --cycles 0 --output
```

which will produce a file `FeldmanCousins.root` (as defined in the `"output"` field of `poi_grid_configuration.json`) that contains a `TGraph2D` which stores the calculated value of $p_{\vec{\mu}}$ for each point in the grid. Using something like the macro below, these values can be plotted along with a contour corresponding to 68% CL ($\alpha=0.32$).

/// details | **Show script**
<pre class="c++"><code>
void plot_2DFC(){

  TFile *_file0 = TFile::Open("FeldmanCousins.root");

  TCanvas *can = new TCanvas("c","c",600,540);

  // Draw p_x
  TGraph2D *gpX = (TGraph2D*)_file0->Get("obs");
  gpX->Draw("colz");

  // Draw 68% contour
  TH2F *h68 = (TH2F*)gpX->GetHistogram()->Clone("h68");
  h68->SetContour(2);
  h68->SetContourLevel(1,0.32);
  h68->SetLineWidth(3);
  h68->SetLineColor(1);
  h68->Draw("CONT3same");

  gpX->SetTitle("");
  gpX->GetXaxis()->SetTitle("r_{ggH}");
  gpX->GetYaxis()->SetTitle("r_{qqH}");


  gStyle->SetOptStat(0);
  can->SaveAs("2D_FC.png");
 }
 </pre></code>
 ///

It will produce the plot below.

![](images/2D_FC.png)

There are several options for reducing the running time, such as setting limits on the region of interest or the minimum number of toys required for a point to be included.<|MERGE_RESOLUTION|>--- conflicted
+++ resolved
@@ -763,11 +763,7 @@
 
 ### Making a plot of the GoF test statistic distribution
 
-<<<<<<< HEAD
-If you have also checked out the [combineTool](http://cms-analysis.github.io/HiggsAnalysis-CombinedLimit/#combineharvestercombinetools), you can use this to run batch jobs or on the grid (see [here](http://cms-analysis.github.io/HiggsAnalysis-CombinedLimit/part3/runningthetool/#combinetool-for-job-submission)) and produce a plot of the results. Once the jobs have completed, you can hadd them together and run (e.g for the saturated model),
-=======
 You can use the `combineTool.py` script to run batch jobs or on the grid (see [here](http://cms-analysis.github.io/HiggsAnalysis-CombinedLimit/part3/runningthetool/#combinetool-for-job-submission)) and produce a plot of the results. Once the jobs have completed, you can hadd them together and run (e.g for the saturated model),
->>>>>>> 61d6dbab
 
 ```sh
 combineTool.py -M CollectGoodnessOfFit --input data_run.root toys_run.root -m 125.0 -o gof.json
